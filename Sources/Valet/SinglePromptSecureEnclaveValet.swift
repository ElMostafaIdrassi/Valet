//
//  SinglePromptSecureEnclaveValet.swift
//  Valet
//
//  Created by Dan Federman on 9/19/17.
//  Copyright © 2017 Square, Inc.
//
//  Licensed under the Apache License, Version 2.0 (the "License");
//  you may not use this file except in compliance with the License.
//  You may obtain a copy of the License at
//
//    http://www.apache.org/licenses/LICENSE-2.0
//
//  Unless required by applicable law or agreed to in writing, software
//  distributed under the License is distributed on an "AS IS" BASIS,
//  WITHOUT WARRANTIES OR CONDITIONS OF ANY KIND, either express or implied.
//  See the License for the specific language governing permissions and
//  limitations under the License.
//

#if canImport(LocalAuthentication)

import LocalAuthentication
import Foundation


/// Reads and writes keychain elements that are stored on the Secure Enclave using Accessibility attribute `.whenPasscodeSetThisDeviceOnly`. The first access of these keychain elements will require the user to confirm their presence via Touch ID, Face ID, or passcode entry. If no passcode is set on the device, accessing the keychain via a `SinglePromptSecureEnclaveValet` will fail. Data is removed from the Secure Enclave when the user removes a passcode from the device.
@available(tvOS 10.0, *)
@objc(VALSinglePromptSecureEnclaveValet)
public final class SinglePromptSecureEnclaveValet: NSObject {

    // MARK: Public Class Methods

<<<<<<< HEAD
    /// - Parameter identifier: A non-empty string that uniquely identifies a SinglePromptSecureEnclaveValet.
=======
    /// - Parameters:
    ///   - identifier: A non-empty string that uniquely identifies a SinglePromptSecureEnclaveValet.
    ///   - accessControl: The desired access control for the SinglePromptSecureEnclaveValet.
>>>>>>> 4ed9fa39
    /// - Returns: A SinglePromptSecureEnclaveValet that reads/writes keychain elements with the desired flavor.
    public class func valet(with identifier: Identifier, accessControl: SecureEnclaveAccessControl) -> SinglePromptSecureEnclaveValet {
        let key = Service.standard(identifier, .singlePromptSecureEnclave(accessControl)).description as NSString
        if let existingValet = identifierToValetMap.object(forKey: key) {
            return existingValet

        } else {
            let valet = SinglePromptSecureEnclaveValet(identifier: identifier, accessControl: accessControl)
            identifierToValetMap.setObject(valet, forKey: key)
            return valet
        }
    }

<<<<<<< HEAD
    /// - Parameter identifier: A non-empty string that must correspond with the value for keychain-access-groups in your Entitlements file.
=======
    /// - Parameters:
    ///   - identifier: A non-empty string that must correspond with the value for keychain-access-groups in your Entitlements file.
    ///   - accessControl: The desired access control for the SinglePromptSecureEnclaveValet.
>>>>>>> 4ed9fa39
    /// - Returns: A SinglePromptSecureEnclaveValet that reads/writes keychain elements that can be shared across applications written by the same development team.
    public class func sharedAccessGroupValet(with identifier: Identifier, accessControl: SecureEnclaveAccessControl) -> SinglePromptSecureEnclaveValet {
        let key = Service.sharedAccessGroup(identifier, .singlePromptSecureEnclave(accessControl)).description as NSString
        if let existingValet = identifierToValetMap.object(forKey: key) {
            return existingValet

        } else {
            let valet = SinglePromptSecureEnclaveValet(sharedAccess: identifier, accessControl: accessControl)
            identifierToValetMap.setObject(valet, forKey: key)
            return valet
        }
    }

    // MARK: Equatable
<<<<<<< HEAD

=======
    
>>>>>>> 4ed9fa39
    /// - Returns: `true` if lhs and rhs both read from and write to the same sandbox within the keychain.
    public static func ==(lhs: SinglePromptSecureEnclaveValet, rhs: SinglePromptSecureEnclaveValet) -> Bool {
        lhs.service == rhs.service
    }

    // MARK: Private Class Properties

    private static let identifierToValetMap = NSMapTable<NSString, SinglePromptSecureEnclaveValet>.strongToWeakObjects()

    // MARK: Initialization

    @available(*, unavailable)
    public override init() {
        fatalError("Use the class methods above to create usable SinglePromptSecureEnclaveValet objects")
    }

    private convenience init(identifier: Identifier, accessControl: SecureEnclaveAccessControl) {
        self.init(
            identifier: identifier,
            service: .standard(identifier, .singlePromptSecureEnclave(accessControl)),
            accessControl: accessControl)
    }

    private convenience init(sharedAccess identifier: Identifier, accessControl: SecureEnclaveAccessControl) {
        self.init(
            identifier: identifier,
            service: .sharedAccessGroup(identifier, .singlePromptSecureEnclave(accessControl)),
            accessControl: accessControl)
    }

    private init(identifier: Identifier, service: Service, accessControl: SecureEnclaveAccessControl) {
        self.identifier = identifier
        self.service = service
        self.accessControl = accessControl
        _baseKeychainQuery = try? service.generateBaseQuery()
    }

    // MARK: Hashable

    public override var hash: Int {
        service.description.hashValue
    }

    // MARK: Public Properties

    public let identifier: Identifier
    @objc
    public let accessControl: SecureEnclaveAccessControl

    // MARK: Public Methods
<<<<<<< HEAD

=======
    
>>>>>>> 4ed9fa39
    /// - Returns: `true` if the keychain is accessible for reading and writing, `false` otherwise.
    /// - Note: Determined by writing a value to the keychain and then reading it back out. Will never prompt the user for Face ID, Touch ID, or password.
    @objc
    public func canAccessKeychain() -> Bool {
        SecureEnclave.canAccessKeychain(with: service, identifier: identifier)
    }

    /// - Parameters:
    ///   - object: A Data value to be inserted into the keychain.
    ///   - key: A key that can be used to retrieve the `object` from the keychain.
<<<<<<< HEAD
    /// - Note: Method will throw a `KeychainError` if an error occurs.
=======
    /// - Returns: `false` if the keychain is not accessible.
>>>>>>> 4ed9fa39
    @objc
    public func setObject(_ object: Data, forKey key: String) throws {
        try execute(in: lock) {
            try SecureEnclave.setObject(object, forKey: key, options: try baseKeychainQuery())
        }
    }

    /// - Parameters:
    ///   - key: A key used to retrieve the desired object from the keychain.
    ///   - userPrompt: The prompt displayed to the user in Apple's Face ID, Touch ID, or passcode entry UI. If the `SinglePromptSecureEnclaveValet` has already been unlocked, no prompt will be shown.
<<<<<<< HEAD
    /// - Note: Method will throw a `KeychainError` if an error occurs.
    @objc
    public func object(forKey key: String, withPrompt userPrompt: String) throws -> Data {
        try execute(in: lock) {
            try SecureEnclave.object(forKey: key, withPrompt: userPrompt, options: try continuedAuthenticationKeychainQuery())
=======
    /// - Returns: The data currently stored in the keychain for the provided key. Returns `.itemNotFound` if no object exists in the keychain for the specified key, or if the keychain is inaccessible. Returns `.userCancelled` if the user cancels the user-presence prompt.
    public func object(forKey key: String, withPrompt userPrompt: String) -> SecureEnclave.Result<Data> {
        return execute(in: lock) {
            guard let continuedAuthenticationKeychainQuery = continuedAuthenticationKeychainQuery else {
                return .itemNotFound
            }
            return SecureEnclave.object(forKey: key, withPrompt: userPrompt, options: continuedAuthenticationKeychainQuery)
>>>>>>> 4ed9fa39
        }
    }

    /// - Parameter key: The key to look up in the keychain.
<<<<<<< HEAD
    /// - Returns: `true` if a value has been set for the given key, `false` otherwise.
=======
    /// - Returns: `true` if a value has been set for the given key, `false` otherwise. Will return `false` if the keychain is not accessible.
>>>>>>> 4ed9fa39
    /// - Note: Will never prompt the user for Face ID, Touch ID, or password.
    @objc
    public func containsObject(forKey key: String) -> Bool {
        execute(in: lock) {
            guard let baseKeychainQuery = try? self.baseKeychainQuery() else {
                return false
            }
            return SecureEnclave.containsObject(forKey: key, options: baseKeychainQuery)
        }
    }

    /// - Parameters:
    ///   - string: A String value to be inserted into the keychain.
    ///   - key: A key that can be used to retrieve the `string` from the keychain.
<<<<<<< HEAD
    /// - Note: Method will throw a `KeychainError` if an error occurs.
=======
    /// - Returns: `true` if the operation succeeded, or `false` if the keychain is not accessible.
>>>>>>> 4ed9fa39
    @objc
    public func setString(_ string: String, forKey key: String) throws {
        try execute(in: lock) {
            try SecureEnclave.setString(string, forKey: key, options: try baseKeychainQuery())
        }
    }

    /// - Parameters:
    ///   - key: A key used to retrieve the desired object from the keychain.
    ///   - userPrompt: The prompt displayed to the user in Apple's Face ID, Touch ID, or passcode entry UI. If the `SinglePromptSecureEnclaveValet` has already been unlocked, no prompt will be shown.
<<<<<<< HEAD
    /// - Note: Method will throw a `KeychainError` if an error occurs.
    @objc
    public func string(forKey key: String, withPrompt userPrompt: String) throws -> String {
        try execute(in: lock) {
            try SecureEnclave.string(forKey: key, withPrompt: userPrompt, options: try continuedAuthenticationKeychainQuery())
=======
    /// - Returns: The string currently stored in the keychain for the provided key. Returns `itemNotFound` if no string exists in the keychain for the specified key, or if the keychain is inaccessible.
    public func string(forKey key: String, withPrompt userPrompt: String) -> SecureEnclave.Result<String> {
        return execute(in: lock) {
            guard let continuedAuthenticationKeychainQuery = continuedAuthenticationKeychainQuery else {
                return .itemNotFound
            }
            return SecureEnclave.string(forKey: key, withPrompt: userPrompt, options: continuedAuthenticationKeychainQuery)
>>>>>>> 4ed9fa39
        }
    }

    /// Forces a prompt for Face ID, Touch ID, or passcode entry on the next data retrieval from the Secure Enclave.
    @objc
    public func requirePromptOnNextAccess() {
        execute(in: lock) {
            localAuthenticationContext.invalidate()
            localAuthenticationContext = LAContext()
        }
    }

<<<<<<< HEAD
    /// - Parameter userPrompt: The prompt displayed to the user in Apple's Face ID, Touch ID, or passcode entry UI. If the `SinglePromptSecureEnclaveValet` has already been unlocked, no prompt will be shown. If no items are found, will return an empty set.
    /// - Returns: The set of all (String) keys currently stored in this Valet instance.
    /// - Note: Method will throw a `KeychainError` if an error occurs.
=======
    /// - Parameter userPrompt: The prompt displayed to the user in Apple's Face ID, Touch ID, or passcode entry UI. If the `SinglePromptSecureEnclaveValet` has already been unlocked, no prompt will be shown.
    /// - Returns: The set of all (String) keys currently stored in this Valet instance. Will return an empty set if the keychain is not accessible.
>>>>>>> 4ed9fa39
    @objc
    public func allKeys(userPrompt: String) throws -> Set<String> {
        try execute(in: lock) {
            var secItemQuery = try continuedAuthenticationKeychainQuery()
            if !userPrompt.isEmpty {
                secItemQuery[kSecUseOperationPrompt as String] = userPrompt
            }

            return try Keychain.allKeys(options: secItemQuery)
        }
    }

    /// Removes a key/object pair from the keychain.
<<<<<<< HEAD
    /// - Parameter key: A key used to remove the desired object from the keychain.
    /// - Note: Method will throw a `KeychainError` if an error occurs.
=======
    /// - Parameter key: The key whose value should be removed from the keychain.
    /// - Returns: `false` if the keychain is not accessible.
>>>>>>> 4ed9fa39
    @objc
    public func removeObject(forKey key: String) throws {
        try execute(in: lock) {
            try Keychain.removeObject(forKey: key, options: try baseKeychainQuery())
        }
    }

    /// Removes all key/object pairs accessible by this Valet instance from the keychain.
<<<<<<< HEAD
    /// - Note: Method will throw a `KeychainError` if an error occurs.
=======
    /// - Returns: `false` if the keychain is not accessible.
>>>>>>> 4ed9fa39
    @objc
    public func removeAllObjects() throws {
        try execute(in: lock) {
            try Keychain.removeAllObjects(matching: try baseKeychainQuery())
        }
    }

    /// Migrates objects matching the input query into the receiving SinglePromptSecureEnclaveValet instance.
<<<<<<< HEAD
    /// - Parameters:
    ///   - query: The query with which to retrieve existing keychain data via a call to SecItemCopyMatching.
    ///   - removeOnCompletion: If `true`, the migrated data will be removed from the keychain if the migration succeeds.
    /// - Note: The keychain is not modified if an error is thrown. Method will throw a `KeychainError` or `MigrationError` if an error occurs.
=======
    ///   - query: The query with which to retrieve existing keychain data via a call to SecItemCopyMatching.
    ///   - removeOnCompletion: If `true`, the migrated data will be removed from the keychain if the migration succeeds.
    /// - Returns: Whether the migration succeeded or failed.
    /// - Note: The keychain is not modified if a failure occurs.
>>>>>>> 4ed9fa39
    @objc
    public func migrateObjects(matching query: [String : AnyHashable], removeOnCompletion: Bool) throws {
        try execute(in: lock) {
            try Keychain.migrateObjects(matching: query, into: try baseKeychainQuery(), removeOnCompletion: removeOnCompletion)
        }
    }

    /// Migrates objects matching the vended keychain query into the receiving SinglePromptSecureEnclaveValet instance.
<<<<<<< HEAD
    /// - Parameters:
    ///   - keychain: An objects whose vended keychain query is used to retrieve existing keychain data via a call to SecItemCopyMatching.
    ///   - removeOnCompletion: If `true`, the migrated data will be removed from the keychfain if the migration succeeds.
    /// - Note: The keychain is not modified if an error is thrown. Method will throw a `KeychainError` or `MigrationError` if an error occurs.
=======
    ///   - keychain: An objects whose vended keychain query is used to retrieve existing keychain data via a call to SecItemCopyMatching.
    ///   - removeOnCompletion: If `true`, the migrated data will be removed from the keychfain if the migration succeeds.
    /// - Returns: Whether the migration succeeded or failed.
    /// - Note: The keychain is not modified if a failure occurs.
>>>>>>> 4ed9fa39
    @objc
    public func migrateObjects(from valet: Valet, removeOnCompletion: Bool) throws {
        try migrateObjects(matching: try valet.keychainQuery(), removeOnCompletion: removeOnCompletion)
    }

    // MARK: Internal Properties

    internal let service: Service

    // MARK: Private Properties

    private let lock = NSLock()
    private var localAuthenticationContext = LAContext()
    private var _baseKeychainQuery: [String : AnyHashable]?

    // MARK: Private Methods

    private func baseKeychainQuery() throws -> [String : AnyHashable] {
        if let baseKeychainQuery = _baseKeychainQuery {
            return baseKeychainQuery
        } else {
            let baseKeychainQuery = try service.generateBaseQuery()
            _baseKeychainQuery = baseKeychainQuery
            return baseKeychainQuery
        }
    }

    /// A keychain query dictionary that allows for continued read access to the Secure Enclave after the a single unlock event.
    /// This query should be used when retrieving keychain data, but should not be used for keychain writes or `containsObject` checks.
    /// Using this query in a `containsObject` check can cause a false positive in the case where an element has been removed from
    /// the keychain by the operating system due to a face, fingerprint, or password change.
    private func continuedAuthenticationKeychainQuery() throws -> [String : AnyHashable] {
        var keychainQuery = try baseKeychainQuery()
        keychainQuery[kSecUseAuthenticationContext as String] = localAuthenticationContext
        return keychainQuery
    }
}


// MARK: - Objective-C Compatibility


@available(tvOS 10.0, *)
extension SinglePromptSecureEnclaveValet {

    // MARK: Public Class Methods

<<<<<<< HEAD
    /// - Parameter identifier: A non-empty string that uniquely identifies a SinglePromptSecureEnclaveValet.
=======
    /// - Parameters:
    ///   - identifier: A non-empty string that uniquely identifies a SinglePromptSecureEnclaveValet.
>>>>>>> 4ed9fa39
    /// - Returns: A SinglePromptSecureEnclaveValet that reads/writes keychain elements with the desired flavor.
    @objc(valetWithIdentifier:accessControl:)
    public class func 🚫swift_valet(with identifier: String, accessControl: SecureEnclaveAccessControl) -> SinglePromptSecureEnclaveValet? {
        guard let identifier = Identifier(nonEmpty: identifier) else {
            return nil
        }

        return valet(with: identifier, accessControl: accessControl)
    }

<<<<<<< HEAD
    /// - Parameter identifier: A non-empty string that must correspond with the value for keychain-access-groups in your Entitlements file.
=======
    /// - Parameters:
    ///   - identifier: A non-empty string that must correspond with the value for keychain-access-groups in your Entitlements file.
>>>>>>> 4ed9fa39
    /// - Returns: A SinglePromptSecureEnclaveValet that reads/writes keychain elements that can be shared across applications written by the same development team.
    @objc(sharedAccessGroupValetWithIdentifier:accessControl:)
    public class func 🚫swift_sharedAccessGroupValet(with identifier: String, accessControl: SecureEnclaveAccessControl) -> SinglePromptSecureEnclaveValet? {
        guard let identifier = Identifier(nonEmpty: identifier) else {
            return nil
        }
        return sharedAccessGroupValet(with: identifier, accessControl: accessControl)
    }
<<<<<<< HEAD
=======
    
    // MARK: Public Methods

    /// - Parameters:
    ///   - key: A key used to retrieve the desired object from the keychain.
    ///   - userPrompt: The prompt displayed to the user in Apple's Face ID, Touch ID, or passcode entry UI.
    /// - Returns: The data currently stored in the keychain for the provided key. Returns `nil` if no object exists in the keychain for the specified key, or if the keychain is inaccessible.
    @available(swift, obsoleted: 1.0)
    @objc(objectForKey:userPrompt:userCancelled:)
    public func 🚫swift_object(forKey key: String, withPrompt userPrompt: String, userCancelled: UnsafeMutablePointer<ObjCBool>?) -> Data? {
        switch object(forKey: key, withPrompt: userPrompt) {
        case let .success(data):
            return data
        case .userCancelled:
            userCancelled?.pointee = true
            return nil
        case .itemNotFound:
            return nil
        }
    }

    /// - Parameters:
    ///   - key: A key used to retrieve the desired object from the keychain.
    ///   - userPrompt: The prompt displayed to the user in Apple's Face ID, Touch ID, or passcode entry UI.
    /// - Returns: The string currently stored in the keychain for the provided key. Returns `nil` if no string exists in the keychain for the specified key, or if the keychain is inaccessible.
    @available(swift, obsoleted: 1.0)
    @objc(stringForKey:userPrompt:userCancelled:)
    public func 🚫swift_string(forKey key: String, withPrompt userPrompt: String, userCancelled: UnsafeMutablePointer<ObjCBool>?) -> String? {
        switch string(forKey: key, withPrompt: userPrompt) {
        case let .success(string):
            return string
        case .userCancelled:
            userCancelled?.pointee = true
            return nil
        case .itemNotFound:
            return nil
        }
    }
>>>>>>> 4ed9fa39
}

#endif<|MERGE_RESOLUTION|>--- conflicted
+++ resolved
@@ -31,13 +31,9 @@
 
     // MARK: Public Class Methods
 
-<<<<<<< HEAD
-    /// - Parameter identifier: A non-empty string that uniquely identifies a SinglePromptSecureEnclaveValet.
-=======
     /// - Parameters:
     ///   - identifier: A non-empty string that uniquely identifies a SinglePromptSecureEnclaveValet.
     ///   - accessControl: The desired access control for the SinglePromptSecureEnclaveValet.
->>>>>>> 4ed9fa39
     /// - Returns: A SinglePromptSecureEnclaveValet that reads/writes keychain elements with the desired flavor.
     public class func valet(with identifier: Identifier, accessControl: SecureEnclaveAccessControl) -> SinglePromptSecureEnclaveValet {
         let key = Service.standard(identifier, .singlePromptSecureEnclave(accessControl)).description as NSString
@@ -51,13 +47,9 @@
         }
     }
 
-<<<<<<< HEAD
-    /// - Parameter identifier: A non-empty string that must correspond with the value for keychain-access-groups in your Entitlements file.
-=======
     /// - Parameters:
     ///   - identifier: A non-empty string that must correspond with the value for keychain-access-groups in your Entitlements file.
     ///   - accessControl: The desired access control for the SinglePromptSecureEnclaveValet.
->>>>>>> 4ed9fa39
     /// - Returns: A SinglePromptSecureEnclaveValet that reads/writes keychain elements that can be shared across applications written by the same development team.
     public class func sharedAccessGroupValet(with identifier: Identifier, accessControl: SecureEnclaveAccessControl) -> SinglePromptSecureEnclaveValet {
         let key = Service.sharedAccessGroup(identifier, .singlePromptSecureEnclave(accessControl)).description as NSString
@@ -72,11 +64,7 @@
     }
 
     // MARK: Equatable
-<<<<<<< HEAD
-
-=======
-    
->>>>>>> 4ed9fa39
+
     /// - Returns: `true` if lhs and rhs both read from and write to the same sandbox within the keychain.
     public static func ==(lhs: SinglePromptSecureEnclaveValet, rhs: SinglePromptSecureEnclaveValet) -> Bool {
         lhs.service == rhs.service
@@ -127,11 +115,7 @@
     public let accessControl: SecureEnclaveAccessControl
 
     // MARK: Public Methods
-<<<<<<< HEAD
-
-=======
-    
->>>>>>> 4ed9fa39
+
     /// - Returns: `true` if the keychain is accessible for reading and writing, `false` otherwise.
     /// - Note: Determined by writing a value to the keychain and then reading it back out. Will never prompt the user for Face ID, Touch ID, or password.
     @objc
@@ -142,11 +126,7 @@
     /// - Parameters:
     ///   - object: A Data value to be inserted into the keychain.
     ///   - key: A key that can be used to retrieve the `object` from the keychain.
-<<<<<<< HEAD
-    /// - Note: Method will throw a `KeychainError` if an error occurs.
-=======
-    /// - Returns: `false` if the keychain is not accessible.
->>>>>>> 4ed9fa39
+    /// - Note: Method will throw a `KeychainError` if an error occurs.
     @objc
     public func setObject(_ object: Data, forKey key: String) throws {
         try execute(in: lock) {
@@ -157,30 +137,16 @@
     /// - Parameters:
     ///   - key: A key used to retrieve the desired object from the keychain.
     ///   - userPrompt: The prompt displayed to the user in Apple's Face ID, Touch ID, or passcode entry UI. If the `SinglePromptSecureEnclaveValet` has already been unlocked, no prompt will be shown.
-<<<<<<< HEAD
     /// - Note: Method will throw a `KeychainError` if an error occurs.
     @objc
     public func object(forKey key: String, withPrompt userPrompt: String) throws -> Data {
         try execute(in: lock) {
             try SecureEnclave.object(forKey: key, withPrompt: userPrompt, options: try continuedAuthenticationKeychainQuery())
-=======
-    /// - Returns: The data currently stored in the keychain for the provided key. Returns `.itemNotFound` if no object exists in the keychain for the specified key, or if the keychain is inaccessible. Returns `.userCancelled` if the user cancels the user-presence prompt.
-    public func object(forKey key: String, withPrompt userPrompt: String) -> SecureEnclave.Result<Data> {
-        return execute(in: lock) {
-            guard let continuedAuthenticationKeychainQuery = continuedAuthenticationKeychainQuery else {
-                return .itemNotFound
-            }
-            return SecureEnclave.object(forKey: key, withPrompt: userPrompt, options: continuedAuthenticationKeychainQuery)
->>>>>>> 4ed9fa39
         }
     }
 
     /// - Parameter key: The key to look up in the keychain.
-<<<<<<< HEAD
-    /// - Returns: `true` if a value has been set for the given key, `false` otherwise.
-=======
     /// - Returns: `true` if a value has been set for the given key, `false` otherwise. Will return `false` if the keychain is not accessible.
->>>>>>> 4ed9fa39
     /// - Note: Will never prompt the user for Face ID, Touch ID, or password.
     @objc
     public func containsObject(forKey key: String) -> Bool {
@@ -195,11 +161,7 @@
     /// - Parameters:
     ///   - string: A String value to be inserted into the keychain.
     ///   - key: A key that can be used to retrieve the `string` from the keychain.
-<<<<<<< HEAD
-    /// - Note: Method will throw a `KeychainError` if an error occurs.
-=======
-    /// - Returns: `true` if the operation succeeded, or `false` if the keychain is not accessible.
->>>>>>> 4ed9fa39
+    /// - Note: Method will throw a `KeychainError` if an error occurs.
     @objc
     public func setString(_ string: String, forKey key: String) throws {
         try execute(in: lock) {
@@ -210,21 +172,11 @@
     /// - Parameters:
     ///   - key: A key used to retrieve the desired object from the keychain.
     ///   - userPrompt: The prompt displayed to the user in Apple's Face ID, Touch ID, or passcode entry UI. If the `SinglePromptSecureEnclaveValet` has already been unlocked, no prompt will be shown.
-<<<<<<< HEAD
     /// - Note: Method will throw a `KeychainError` if an error occurs.
     @objc
     public func string(forKey key: String, withPrompt userPrompt: String) throws -> String {
         try execute(in: lock) {
             try SecureEnclave.string(forKey: key, withPrompt: userPrompt, options: try continuedAuthenticationKeychainQuery())
-=======
-    /// - Returns: The string currently stored in the keychain for the provided key. Returns `itemNotFound` if no string exists in the keychain for the specified key, or if the keychain is inaccessible.
-    public func string(forKey key: String, withPrompt userPrompt: String) -> SecureEnclave.Result<String> {
-        return execute(in: lock) {
-            guard let continuedAuthenticationKeychainQuery = continuedAuthenticationKeychainQuery else {
-                return .itemNotFound
-            }
-            return SecureEnclave.string(forKey: key, withPrompt: userPrompt, options: continuedAuthenticationKeychainQuery)
->>>>>>> 4ed9fa39
         }
     }
 
@@ -237,14 +189,9 @@
         }
     }
 
-<<<<<<< HEAD
     /// - Parameter userPrompt: The prompt displayed to the user in Apple's Face ID, Touch ID, or passcode entry UI. If the `SinglePromptSecureEnclaveValet` has already been unlocked, no prompt will be shown. If no items are found, will return an empty set.
     /// - Returns: The set of all (String) keys currently stored in this Valet instance.
     /// - Note: Method will throw a `KeychainError` if an error occurs.
-=======
-    /// - Parameter userPrompt: The prompt displayed to the user in Apple's Face ID, Touch ID, or passcode entry UI. If the `SinglePromptSecureEnclaveValet` has already been unlocked, no prompt will be shown.
-    /// - Returns: The set of all (String) keys currently stored in this Valet instance. Will return an empty set if the keychain is not accessible.
->>>>>>> 4ed9fa39
     @objc
     public func allKeys(userPrompt: String) throws -> Set<String> {
         try execute(in: lock) {
@@ -258,13 +205,8 @@
     }
 
     /// Removes a key/object pair from the keychain.
-<<<<<<< HEAD
     /// - Parameter key: A key used to remove the desired object from the keychain.
     /// - Note: Method will throw a `KeychainError` if an error occurs.
-=======
-    /// - Parameter key: The key whose value should be removed from the keychain.
-    /// - Returns: `false` if the keychain is not accessible.
->>>>>>> 4ed9fa39
     @objc
     public func removeObject(forKey key: String) throws {
         try execute(in: lock) {
@@ -273,11 +215,7 @@
     }
 
     /// Removes all key/object pairs accessible by this Valet instance from the keychain.
-<<<<<<< HEAD
-    /// - Note: Method will throw a `KeychainError` if an error occurs.
-=======
-    /// - Returns: `false` if the keychain is not accessible.
->>>>>>> 4ed9fa39
+    /// - Note: Method will throw a `KeychainError` if an error occurs.
     @objc
     public func removeAllObjects() throws {
         try execute(in: lock) {
@@ -286,17 +224,10 @@
     }
 
     /// Migrates objects matching the input query into the receiving SinglePromptSecureEnclaveValet instance.
-<<<<<<< HEAD
     /// - Parameters:
     ///   - query: The query with which to retrieve existing keychain data via a call to SecItemCopyMatching.
     ///   - removeOnCompletion: If `true`, the migrated data will be removed from the keychain if the migration succeeds.
     /// - Note: The keychain is not modified if an error is thrown. Method will throw a `KeychainError` or `MigrationError` if an error occurs.
-=======
-    ///   - query: The query with which to retrieve existing keychain data via a call to SecItemCopyMatching.
-    ///   - removeOnCompletion: If `true`, the migrated data will be removed from the keychain if the migration succeeds.
-    /// - Returns: Whether the migration succeeded or failed.
-    /// - Note: The keychain is not modified if a failure occurs.
->>>>>>> 4ed9fa39
     @objc
     public func migrateObjects(matching query: [String : AnyHashable], removeOnCompletion: Bool) throws {
         try execute(in: lock) {
@@ -305,17 +236,10 @@
     }
 
     /// Migrates objects matching the vended keychain query into the receiving SinglePromptSecureEnclaveValet instance.
-<<<<<<< HEAD
     /// - Parameters:
     ///   - keychain: An objects whose vended keychain query is used to retrieve existing keychain data via a call to SecItemCopyMatching.
     ///   - removeOnCompletion: If `true`, the migrated data will be removed from the keychfain if the migration succeeds.
     /// - Note: The keychain is not modified if an error is thrown. Method will throw a `KeychainError` or `MigrationError` if an error occurs.
-=======
-    ///   - keychain: An objects whose vended keychain query is used to retrieve existing keychain data via a call to SecItemCopyMatching.
-    ///   - removeOnCompletion: If `true`, the migrated data will be removed from the keychfain if the migration succeeds.
-    /// - Returns: Whether the migration succeeded or failed.
-    /// - Note: The keychain is not modified if a failure occurs.
->>>>>>> 4ed9fa39
     @objc
     public func migrateObjects(from valet: Valet, removeOnCompletion: Bool) throws {
         try migrateObjects(matching: try valet.keychainQuery(), removeOnCompletion: removeOnCompletion)
@@ -363,12 +287,9 @@
 
     // MARK: Public Class Methods
 
-<<<<<<< HEAD
-    /// - Parameter identifier: A non-empty string that uniquely identifies a SinglePromptSecureEnclaveValet.
-=======
     /// - Parameters:
     ///   - identifier: A non-empty string that uniquely identifies a SinglePromptSecureEnclaveValet.
->>>>>>> 4ed9fa39
+    ///   - accessControl: The desired access control for the SinglePromptSecureEnclaveValet.
     /// - Returns: A SinglePromptSecureEnclaveValet that reads/writes keychain elements with the desired flavor.
     @objc(valetWithIdentifier:accessControl:)
     public class func 🚫swift_valet(with identifier: String, accessControl: SecureEnclaveAccessControl) -> SinglePromptSecureEnclaveValet? {
@@ -379,12 +300,9 @@
         return valet(with: identifier, accessControl: accessControl)
     }
 
-<<<<<<< HEAD
-    /// - Parameter identifier: A non-empty string that must correspond with the value for keychain-access-groups in your Entitlements file.
-=======
     /// - Parameters:
     ///   - identifier: A non-empty string that must correspond with the value for keychain-access-groups in your Entitlements file.
->>>>>>> 4ed9fa39
+    ///   - accessControl: The desired access control for the SinglePromptSecureEnclaveValet.
     /// - Returns: A SinglePromptSecureEnclaveValet that reads/writes keychain elements that can be shared across applications written by the same development team.
     @objc(sharedAccessGroupValetWithIdentifier:accessControl:)
     public class func 🚫swift_sharedAccessGroupValet(with identifier: String, accessControl: SecureEnclaveAccessControl) -> SinglePromptSecureEnclaveValet? {
@@ -393,47 +311,6 @@
         }
         return sharedAccessGroupValet(with: identifier, accessControl: accessControl)
     }
-<<<<<<< HEAD
-=======
-    
-    // MARK: Public Methods
-
-    /// - Parameters:
-    ///   - key: A key used to retrieve the desired object from the keychain.
-    ///   - userPrompt: The prompt displayed to the user in Apple's Face ID, Touch ID, or passcode entry UI.
-    /// - Returns: The data currently stored in the keychain for the provided key. Returns `nil` if no object exists in the keychain for the specified key, or if the keychain is inaccessible.
-    @available(swift, obsoleted: 1.0)
-    @objc(objectForKey:userPrompt:userCancelled:)
-    public func 🚫swift_object(forKey key: String, withPrompt userPrompt: String, userCancelled: UnsafeMutablePointer<ObjCBool>?) -> Data? {
-        switch object(forKey: key, withPrompt: userPrompt) {
-        case let .success(data):
-            return data
-        case .userCancelled:
-            userCancelled?.pointee = true
-            return nil
-        case .itemNotFound:
-            return nil
-        }
-    }
-
-    /// - Parameters:
-    ///   - key: A key used to retrieve the desired object from the keychain.
-    ///   - userPrompt: The prompt displayed to the user in Apple's Face ID, Touch ID, or passcode entry UI.
-    /// - Returns: The string currently stored in the keychain for the provided key. Returns `nil` if no string exists in the keychain for the specified key, or if the keychain is inaccessible.
-    @available(swift, obsoleted: 1.0)
-    @objc(stringForKey:userPrompt:userCancelled:)
-    public func 🚫swift_string(forKey key: String, withPrompt userPrompt: String, userCancelled: UnsafeMutablePointer<ObjCBool>?) -> String? {
-        switch string(forKey: key, withPrompt: userPrompt) {
-        case let .success(string):
-            return string
-        case .userCancelled:
-            userCancelled?.pointee = true
-            return nil
-        case .itemNotFound:
-            return nil
-        }
-    }
->>>>>>> 4ed9fa39
 }
 
 #endif