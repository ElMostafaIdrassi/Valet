//
//  SecureEnclaveValet.swift
//  Valet
//
//  Created by Dan Federman on 9/18/17.
//  Copyright © 2017 Square, Inc.
//
//  Licensed under the Apache License, Version 2.0 (the "License");
//  you may not use this file except in compliance with the License.
//  You may obtain a copy of the License at
//
//    http://www.apache.org/licenses/LICENSE-2.0
//
//  Unless required by applicable law or agreed to in writing, software
//  distributed under the License is distributed on an "AS IS" BASIS,
//  WITHOUT WARRANTIES OR CONDITIONS OF ANY KIND, either express or implied.
//  See the License for the specific language governing permissions and
//  limitations under the License.
//

import Foundation


/// Reads and writes keychain elements that are stored on the Secure Enclave using Accessibility attribute `.whenPasscodeSetThisDeviceOnly`. Accessing these keychain elements will require the user to confirm their presence via Touch ID, Face ID, or passcode entry. If no passcode is set on the device, accessing the keychain via a `SecureEnclaveValet` will fail. Data is removed from the Secure Enclave when the user removes a passcode from the device.
@objc(VALSecureEnclaveValet)
public final class SecureEnclaveValet: NSObject {
    
    // MARK: Public Class Methods
    
    /// - Parameter identifier: A non-empty string that uniquely identifies a SecureEnclaveValet.
    /// - Returns: A SecureEnclaveValet that reads/writes keychain elements with the desired flavor.
    public class func valet(with identifier: Identifier, accessControl: SecureEnclaveAccessControl) -> SecureEnclaveValet {
        let key = Service.standard(identifier, .secureEnclave(accessControl)).description as NSString
        if let existingValet = identifierToValetMap.object(forKey: key) {
            return existingValet
            
        } else {
            let valet = SecureEnclaveValet(identifier: identifier, accessControl: accessControl)
            identifierToValetMap.setObject(valet, forKey: key)
            return valet
        }
    }
    
    /// - Parameter identifier: A non-empty string that must correspond with the value for keychain-access-groups in your Entitlements file.
    /// - Returns: A SecureEnclaveValet that reads/writes keychain elements that can be shared across applications written by the same development team.
    public class func sharedAccessGroupValet(with identifier: Identifier, accessControl: SecureEnclaveAccessControl) -> SecureEnclaveValet {
        let key = Service.sharedAccessGroup(identifier, .secureEnclave(accessControl)).description as NSString
        if let existingValet = identifierToValetMap.object(forKey: key) {
            return existingValet
            
        } else {
            let valet = SecureEnclaveValet(sharedAccess: identifier, accessControl: accessControl)
            identifierToValetMap.setObject(valet, forKey: key)
            return valet
        }
    }
    
    // MARK: Equatable
    
    /// - Returns: `true` if lhs and rhs both read from and write to the same sandbox within the keychain.
    public static func ==(lhs: SecureEnclaveValet, rhs: SecureEnclaveValet) -> Bool {
        lhs.service == rhs.service
    }
    
    // MARK: Private Class Properties
    
    private static let identifierToValetMap = NSMapTable<NSString, SecureEnclaveValet>.strongToWeakObjects()
    
    // MARK: Initialization
    
    @available(*, unavailable)
    public override init() {
        fatalError("Use the class methods above to create usable SecureEnclaveValet objects")
    }
    
    private convenience init(identifier: Identifier, accessControl: SecureEnclaveAccessControl) {
        self.init(
            identifier: identifier,
            service: .standard(identifier, .secureEnclave(accessControl)),
            accessControl: accessControl)
    }
    
    private convenience init(sharedAccess identifier: Identifier, accessControl: SecureEnclaveAccessControl) {
        self.init(
            identifier: identifier,
            service: .sharedAccessGroup(identifier, .secureEnclave(accessControl)),
            accessControl: accessControl)
    }

    private init(identifier: Identifier, service: Service, accessControl: SecureEnclaveAccessControl) {
        self.identifier = identifier
        self.service = service
        self.accessControl = accessControl
        _keychainQuery = try? service.generateBaseQuery()
    }
    
    // MARK: Hashable
    
    public override var hash: Int {
        service.description.hashValue
    }
    
    // MARK: Public Properties
    
    public let identifier: Identifier
    @objc
    public let accessControl: SecureEnclaveAccessControl
    
    // MARK: Public Methods
    
    /// - Returns: `true` if the keychain is accessible for reading and writing, `false` otherwise.
    /// - Note: Determined by writing a value to the keychain and then reading it back out. Will never prompt the user for Face ID, Touch ID, or password.
    @objc
    public func canAccessKeychain() -> Bool {
        SecureEnclave.canAccessKeychain(with: service, identifier: identifier)
    }
    
<<<<<<< HEAD
    /// - Parameters:
    ///   - object: A Data value to be inserted into the keychain.
    ///   - key: A Key that can be used to retrieve the `object` from the keychain.
    /// - Note: Method will throw a `KeychainError` if an error occurs.
    @objc
    public func setObject(_ object: Data, forKey key: String) throws {
        try execute(in: lock) {
            try SecureEnclave.setObject(object, forKey: key, options: try keychainQuery())
        }
    }

    /// - Parameters:
    ///   - key: A Key used to retrieve the desired object from the keychain.
    ///   -  userPrompt: The prompt displayed to the user in Apple's Face ID, Touch ID, or passcode entry UI.
    /// - Returns: The data currently stored in the keychain for the provided key.
    /// - Note: Method will throw a `KeychainError` if an error occurs.
    @objc
    public func object(forKey key: String, withPrompt userPrompt: String) throws -> Data {
        try execute(in: lock) {
            try SecureEnclave.object(forKey: key, withPrompt: userPrompt, options: try keychainQuery())
=======
    /// - parameter object: A Data value to be inserted into the keychain.
    /// - parameter key: A Key that can be used to retrieve the `object` from the keychain.
    /// - returns: `false` if the keychain is not accessible.
    @objc(setObject:forKey:)
    @discardableResult
    public func set(object: Data, forKey key: String) -> Bool {
        execute(in: lock) {
            guard let keychainQuery = keychainQuery else {
                return false
            }
            return SecureEnclave.set(object: object, forKey: key, options: keychainQuery)
        }
    }
    
    /// - parameter key: A Key used to retrieve the desired object from the keychain.
    /// - parameter userPrompt: The prompt displayed to the user in Apple's Face ID, Touch ID, or passcode entry UI.
    /// - returns: The data currently stored in the keychain for the provided key. Returns `.itemNotFound` if no object exists in the keychain for the specified key, or if the keychain is inaccessible. Returns `.userCancelled` if the user cancels the user-presence prompt.
    public func object(forKey key: String, withPrompt userPrompt: String) -> SecureEnclave.Result<Data> {
        execute(in: lock) {
            guard let keychainQuery = keychainQuery else {
                return .itemNotFound
            }
            return SecureEnclave.object(forKey: key, withPrompt: userPrompt, options: keychainQuery)
>>>>>>> 90d7a3ba
        }
    }
    
    /// - Parameter key: The key to look up in the keychain.
    /// - Returns: `true` if a value has been set for the given key, `false` otherwise.
    /// - Note: Will never prompt the user for Face ID, Touch ID, or password.
    @objc
    public func containsObject(forKey key: String) -> Bool {
        execute(in: lock) {
<<<<<<< HEAD
            guard let keychainQuery = try? keychainQuery() else {
=======
            guard let keychainQuery = keychainQuery else {
>>>>>>> 90d7a3ba
                return false
            }
            return SecureEnclave.containsObject(forKey: key, options: keychainQuery)
        }
    }
<<<<<<< HEAD

    /// - Parameters:
    ///   - string: A String value to be inserted into the keychain.
    ///   - key: A Key that can be used to retrieve the `string` from the keychain.
    /// - Note: Method will throw a `KeychainError` if an error occurs.
    @objc
    public func setString(_ string: String, forKey key: String) throws {
        try execute(in: lock) {
            try SecureEnclave.setString(string, forKey: key, options: try keychainQuery())
        }
    }

    /// - Parameters:
    ///   - key: A Key used to retrieve the desired object from the keychain.
    ///   - userPrompt: The prompt displayed to the user in Apple's Face ID, Touch ID, or passcode entry UI.
    /// - Returns: The string currently stored in the keychain for the provided key.
    /// - Note: Method will throw a `KeychainError` if an error occurs.
    @objc
    public func string(forKey key: String, withPrompt userPrompt: String) throws -> String {
        try execute(in: lock) {
            try SecureEnclave.string(forKey: key, withPrompt: userPrompt, options: try keychainQuery())
=======
    
    /// - parameter string: A String value to be inserted into the keychain.
    /// - parameter key: A Key that can be used to retrieve the `string` from the keychain.
    /// - returns: `true` if the operation succeeded, or `false` if the keychain is not accessible.
    @objc(setString:forKey:)
    @discardableResult
    public func set(string: String, forKey key: String) -> Bool {
        execute(in: lock) {
            guard let keychainQuery = keychainQuery else {
                return false
            }
            return SecureEnclave.set(string: string, forKey: key, options: keychainQuery)
        }
    }
    
    /// - parameter key: A Key used to retrieve the desired object from the keychain.
    /// - parameter userPrompt: The prompt displayed to the user in Apple's Face ID, Touch ID, or passcode entry UI.
    /// - returns: The string currently stored in the keychain for the provided key. Returns `itemNotFound` if no string exists in the keychain for the specified key, or if the keychain is inaccessible.
    public func string(forKey key: String, withPrompt userPrompt: String) -> SecureEnclave.Result<String> {
        execute(in: lock) {
            guard let keychainQuery = keychainQuery else {
                return .itemNotFound
            }
            return SecureEnclave.string(forKey: key, withPrompt: userPrompt, options: keychainQuery)
>>>>>>> 90d7a3ba
        }
    }
    
    /// Removes a key/object pair from the keychain.
<<<<<<< HEAD
    /// - Parameter key: A key used to remove the desired object from the keychain.
    /// - Note: Method will throw a `KeychainError` if an error occurs.
    @objc
    public func removeObject(forKey key: String) throws {
        try execute(in: lock) {
            try Keychain.removeObject(forKey: key, options: try keychainQuery())
=======
    /// - returns: `false` if the keychain is not accessible.
    @objc(removeObjectForKey:)
    @discardableResult
    public func removeObject(forKey key: String) -> Bool {
        execute(in: lock) {
            guard let keychainQuery = keychainQuery else {
                return false
            }
            return Keychain.removeObject(forKey: key, options: keychainQuery).didSucceed
>>>>>>> 90d7a3ba
        }
    }
    
    /// Removes all key/object pairs accessible by this Valet instance from the keychain.
    /// - Note: Method will throw a `KeychainError` if an error occurs.
    @objc
<<<<<<< HEAD
    public func removeAllObjects() throws {
        try execute(in: lock) {
            try Keychain.removeAllObjects(matching: try keychainQuery())
=======
    @discardableResult
    public func removeAllObjects() -> Bool {
        execute(in: lock) {
            guard let keychainQuery = keychainQuery else {
                return false
            }
            return Keychain.removeAllObjects(matching: keychainQuery).didSucceed
>>>>>>> 90d7a3ba
        }
    }
    
    /// Migrates objects matching the input query into the receiving SecureEnclaveValet instance.
<<<<<<< HEAD
    /// - Parameters:
    ///   - query: The query with which to retrieve existing keychain data via a call to SecItemCopyMatching.
    ///   - removeOnCompletion: If `true`, the migrated data will be removed from the keychain if the migration succeeds.
    /// - Note: The keychain is not modified if an error is thrown. Method will throw a `KeychainError` or `MigrationError` if an error occurs.
    @objc
    public func migrateObjects(matching query: [String : AnyHashable], removeOnCompletion: Bool) throws {
        try execute(in: lock) {
            try Keychain.migrateObjects(matching: query, into: try keychainQuery(), removeOnCompletion: removeOnCompletion)
=======
    /// - parameter query: The query with which to retrieve existing keychain data via a call to SecItemCopyMatching.
    /// - parameter removeOnCompletion: If `true`, the migrated data will be removed from the keychain if the migration succeeds.
    /// - returns: Whether the migration succeeded or failed.
    /// - note: The keychain is not modified if a failure occurs.
    @objc(migrateObjectsMatchingQuery:removeOnCompletion:)
    public func migrateObjects(matching query: [String : AnyHashable], removeOnCompletion: Bool) -> MigrationResult {
        execute(in: lock) {
            guard let keychainQuery = keychainQuery else {
                return .couldNotReadKeychain
            }
            return Keychain.migrateObjects(matching: query, into: keychainQuery, removeOnCompletion: removeOnCompletion)
>>>>>>> 90d7a3ba
        }
    }
    
    /// Migrates objects matching the vended keychain query into the receiving SecureEnclaveValet instance.
    /// - Parameters:
    ///   - keychain: An objects whose vended keychain query is used to retrieve existing keychain data via a call to SecItemCopyMatching.
    ///   - removeOnCompletion: If `true`, the migrated data will be removed from the keychfain if the migration succeeds.
    /// - Note: The keychain is not modified if an error is thrown. Method will throw a `KeychainError` or `MigrationError` if an error occurs.
    @objc
    public func migrateObjects(from valet: Valet, removeOnCompletion: Bool) throws {
        try migrateObjects(matching: try valet.keychainQuery(), removeOnCompletion: removeOnCompletion)
    }

    // MARK: Internal Properties

    internal let service: Service

    // MARK: Private Properties

    private let lock = NSLock()
    private var _keychainQuery: [String : AnyHashable]?

    // MARK: Private Methods

    private func keychainQuery() throws -> [String : AnyHashable] {
        if let keychainQuery = _keychainQuery {
            return keychainQuery
        } else {
            let keychainQuery = try service.generateBaseQuery()
            _keychainQuery = keychainQuery
            return keychainQuery
        }
    }
}


// MARK: - Objective-C Compatibility


extension SecureEnclaveValet {
    
    // MARK: Public Class Methods
    
    /// - Parameter identifier: A non-empty string that uniquely identifies a SecureEnclaveValet.
    /// - Returns: A SecureEnclaveValet that reads/writes keychain elements with the desired flavor.
    @objc(valetWithIdentifier:accessControl:)
    public class func 🚫swift_valet(with identifier: String, accessControl: SecureEnclaveAccessControl) -> SecureEnclaveValet? {
        guard let identifier = Identifier(nonEmpty: identifier) else {
            return nil
        }
        return valet(with: identifier, accessControl: accessControl)
    }
    
    /// - Parameter identifier: A non-empty string that must correspond with the value for keychain-access-groups in your Entitlements file.
    /// - Returns: A SecureEnclaveValet that reads/writes keychain elements that can be shared across applications written by the same development team.
    @objc(sharedAccessGroupValetWithIdentifier:accessControl:)
    public class func 🚫swift_sharedAccessGroupValet(with identifier: String, accessControl: SecureEnclaveAccessControl) -> SecureEnclaveValet? {
        guard let identifier = Identifier(nonEmpty: identifier) else {
            return nil
        }
        return sharedAccessGroupValet(with: identifier, accessControl: accessControl)
    }
}<|MERGE_RESOLUTION|>--- conflicted
+++ resolved
@@ -115,7 +115,6 @@
         SecureEnclave.canAccessKeychain(with: service, identifier: identifier)
     }
     
-<<<<<<< HEAD
     /// - Parameters:
     ///   - object: A Data value to be inserted into the keychain.
     ///   - key: A Key that can be used to retrieve the `object` from the keychain.
@@ -136,31 +135,6 @@
     public func object(forKey key: String, withPrompt userPrompt: String) throws -> Data {
         try execute(in: lock) {
             try SecureEnclave.object(forKey: key, withPrompt: userPrompt, options: try keychainQuery())
-=======
-    /// - parameter object: A Data value to be inserted into the keychain.
-    /// - parameter key: A Key that can be used to retrieve the `object` from the keychain.
-    /// - returns: `false` if the keychain is not accessible.
-    @objc(setObject:forKey:)
-    @discardableResult
-    public func set(object: Data, forKey key: String) -> Bool {
-        execute(in: lock) {
-            guard let keychainQuery = keychainQuery else {
-                return false
-            }
-            return SecureEnclave.set(object: object, forKey: key, options: keychainQuery)
-        }
-    }
-    
-    /// - parameter key: A Key used to retrieve the desired object from the keychain.
-    /// - parameter userPrompt: The prompt displayed to the user in Apple's Face ID, Touch ID, or passcode entry UI.
-    /// - returns: The data currently stored in the keychain for the provided key. Returns `.itemNotFound` if no object exists in the keychain for the specified key, or if the keychain is inaccessible. Returns `.userCancelled` if the user cancels the user-presence prompt.
-    public func object(forKey key: String, withPrompt userPrompt: String) -> SecureEnclave.Result<Data> {
-        execute(in: lock) {
-            guard let keychainQuery = keychainQuery else {
-                return .itemNotFound
-            }
-            return SecureEnclave.object(forKey: key, withPrompt: userPrompt, options: keychainQuery)
->>>>>>> 90d7a3ba
         }
     }
     
@@ -170,17 +144,12 @@
     @objc
     public func containsObject(forKey key: String) -> Bool {
         execute(in: lock) {
-<<<<<<< HEAD
             guard let keychainQuery = try? keychainQuery() else {
-=======
-            guard let keychainQuery = keychainQuery else {
->>>>>>> 90d7a3ba
                 return false
             }
             return SecureEnclave.containsObject(forKey: key, options: keychainQuery)
         }
     }
-<<<<<<< HEAD
 
     /// - Parameters:
     ///   - string: A String value to be inserted into the keychain.
@@ -202,78 +171,29 @@
     public func string(forKey key: String, withPrompt userPrompt: String) throws -> String {
         try execute(in: lock) {
             try SecureEnclave.string(forKey: key, withPrompt: userPrompt, options: try keychainQuery())
-=======
-    
-    /// - parameter string: A String value to be inserted into the keychain.
-    /// - parameter key: A Key that can be used to retrieve the `string` from the keychain.
-    /// - returns: `true` if the operation succeeded, or `false` if the keychain is not accessible.
-    @objc(setString:forKey:)
-    @discardableResult
-    public func set(string: String, forKey key: String) -> Bool {
-        execute(in: lock) {
-            guard let keychainQuery = keychainQuery else {
-                return false
-            }
-            return SecureEnclave.set(string: string, forKey: key, options: keychainQuery)
-        }
-    }
-    
-    /// - parameter key: A Key used to retrieve the desired object from the keychain.
-    /// - parameter userPrompt: The prompt displayed to the user in Apple's Face ID, Touch ID, or passcode entry UI.
-    /// - returns: The string currently stored in the keychain for the provided key. Returns `itemNotFound` if no string exists in the keychain for the specified key, or if the keychain is inaccessible.
-    public func string(forKey key: String, withPrompt userPrompt: String) -> SecureEnclave.Result<String> {
-        execute(in: lock) {
-            guard let keychainQuery = keychainQuery else {
-                return .itemNotFound
-            }
-            return SecureEnclave.string(forKey: key, withPrompt: userPrompt, options: keychainQuery)
->>>>>>> 90d7a3ba
         }
     }
     
     /// Removes a key/object pair from the keychain.
-<<<<<<< HEAD
     /// - Parameter key: A key used to remove the desired object from the keychain.
     /// - Note: Method will throw a `KeychainError` if an error occurs.
     @objc
     public func removeObject(forKey key: String) throws {
         try execute(in: lock) {
             try Keychain.removeObject(forKey: key, options: try keychainQuery())
-=======
-    /// - returns: `false` if the keychain is not accessible.
-    @objc(removeObjectForKey:)
-    @discardableResult
-    public func removeObject(forKey key: String) -> Bool {
-        execute(in: lock) {
-            guard let keychainQuery = keychainQuery else {
-                return false
-            }
-            return Keychain.removeObject(forKey: key, options: keychainQuery).didSucceed
->>>>>>> 90d7a3ba
         }
     }
     
     /// Removes all key/object pairs accessible by this Valet instance from the keychain.
     /// - Note: Method will throw a `KeychainError` if an error occurs.
     @objc
-<<<<<<< HEAD
     public func removeAllObjects() throws {
         try execute(in: lock) {
             try Keychain.removeAllObjects(matching: try keychainQuery())
-=======
-    @discardableResult
-    public func removeAllObjects() -> Bool {
-        execute(in: lock) {
-            guard let keychainQuery = keychainQuery else {
-                return false
-            }
-            return Keychain.removeAllObjects(matching: keychainQuery).didSucceed
->>>>>>> 90d7a3ba
         }
     }
     
     /// Migrates objects matching the input query into the receiving SecureEnclaveValet instance.
-<<<<<<< HEAD
     /// - Parameters:
     ///   - query: The query with which to retrieve existing keychain data via a call to SecItemCopyMatching.
     ///   - removeOnCompletion: If `true`, the migrated data will be removed from the keychain if the migration succeeds.
@@ -282,19 +202,6 @@
     public func migrateObjects(matching query: [String : AnyHashable], removeOnCompletion: Bool) throws {
         try execute(in: lock) {
             try Keychain.migrateObjects(matching: query, into: try keychainQuery(), removeOnCompletion: removeOnCompletion)
-=======
-    /// - parameter query: The query with which to retrieve existing keychain data via a call to SecItemCopyMatching.
-    /// - parameter removeOnCompletion: If `true`, the migrated data will be removed from the keychain if the migration succeeds.
-    /// - returns: Whether the migration succeeded or failed.
-    /// - note: The keychain is not modified if a failure occurs.
-    @objc(migrateObjectsMatchingQuery:removeOnCompletion:)
-    public func migrateObjects(matching query: [String : AnyHashable], removeOnCompletion: Bool) -> MigrationResult {
-        execute(in: lock) {
-            guard let keychainQuery = keychainQuery else {
-                return .couldNotReadKeychain
-            }
-            return Keychain.migrateObjects(matching: query, into: keychainQuery, removeOnCompletion: removeOnCompletion)
->>>>>>> 90d7a3ba
         }
     }
     
