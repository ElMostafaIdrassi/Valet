//
//  Valet.swift
//  Valet
//
//  Created by Dan Federman and Eric Muller on 9/17/17.
//  Copyright © 2017 Square, Inc.
//
//  Licensed under the Apache License, Version 2.0 (the "License");
//  you may not use this file except in compliance with the License.
//  You may obtain a copy of the License at
//
//    http://www.apache.org/licenses/LICENSE-2.0
//
//  Unless required by applicable law or agreed to in writing, software
//  distributed under the License is distributed on an "AS IS" BASIS,
//  WITHOUT WARRANTIES OR CONDITIONS OF ANY KIND, either express or implied.
//  See the License for the specific language governing permissions and
//  limitations under the License.
//

import Foundation


/// Reads and writes keychain elements.
@objc(VALValet)
public final class Valet: NSObject {

    // MARK: Public Class Methods

    /// - Parameters:
    ///   - identifier: A non-empty string that uniquely identifies a Valet.
    ///   - accessibility: The desired accessibility for the Valet.
    /// - Returns: A Valet that reads/writes keychain elements with the desired accessibility and identifier.
    public class func valet(with identifier: Identifier, accessibility: Accessibility) -> Valet {
        findOrCreate(identifier, configuration: .valet(accessibility))
    }

    /// - Parameters:
    ///   - identifier: A non-empty string that uniquely identifies a Valet.
    ///   - accessibility: The desired accessibility for the Valet.
    /// - Returns: A Valet (synchronized with iCloud) that reads/writes keychain elements with the desired accessibility and identifier.
    public class func iCloudValet(with identifier: Identifier, accessibility: CloudAccessibility) -> Valet {
        findOrCreate(identifier, configuration: .iCloud(accessibility))
    }

    /// - Parameters:
    ///   - identifier: A non-empty string that must correspond with the value for keychain-access-groups in your Entitlements file.
    ///   - accessibility: The desired accessibility for the Valet.
    /// - Returns: A Valet that reads/writes keychain elements that can be shared across applications written by the same development team.
    public class func sharedAccessGroupValet(with identifier: Identifier, accessibility: Accessibility) -> Valet {
        findOrCreate(identifier, configuration: .valet(accessibility), sharedAccessGroup: true)
    }

    /// - Parameters:
    ///   - identifier: A non-empty string that must correspond with the value for keychain-access-groups in your Entitlements file.
    ///   - accessibility: The desired accessibility for the Valet.
    /// - Returns: A Valet (synchronized with iCloud) that reads/writes keychain elements that can be shared across applications written by the same development team.
    public class func iCloudSharedAccessGroupValet(with identifier: Identifier, accessibility: CloudAccessibility) -> Valet {
        findOrCreate(identifier, configuration: .iCloud(accessibility), sharedAccessGroup: true)
    }
    
    // MARK: Equatable
    
    /// - Returns: `true` if lhs and rhs both read from and write to the same sandbox within the keychain.
    public static func ==(lhs: Valet, rhs: Valet) -> Bool {
        lhs.service == rhs.service
    }
    
    // MARK: Private Class Properties
    
    private static let identifierToValetMap = NSMapTable<NSString, Valet>.strongToWeakObjects()

    // MARK: Private Class Functions

    /// - Returns: a Valet with the given Identifier, Flavor (and a shared access group service if requested)
    private class func findOrCreate(_ identifier: Identifier, configuration: Configuration, sharedAccessGroup: Bool = false) -> Valet {
        let service: Service = sharedAccessGroup ? .sharedAccessGroup(identifier, configuration) : .standard(identifier, configuration)
        let key = service.description as NSString
        if let existingValet = identifierToValetMap.object(forKey: key) {
            return existingValet

        } else {
            let valet: Valet
            if sharedAccessGroup {
                valet = Valet(sharedAccess: identifier, configuration: configuration)
            } else {
                valet = Valet(identifier: identifier, configuration: configuration)
            }
            identifierToValetMap.setObject(valet, forKey: key)
            return valet
        }
    }
    
    // MARK: Initialization

    @available(*, unavailable)
    public override init() {
        fatalError("Use the class methods above to create usable Valet objects")
    }
    
    private convenience init(identifier: Identifier, configuration: Configuration) {
        self.init(
            identifier: identifier,
            service: .standard(identifier, configuration),
            configuration: configuration)
    }
    
    private convenience init(sharedAccess identifier: Identifier, configuration: Configuration) {
        self.init(
            identifier: identifier,
            service: .sharedAccessGroup(identifier, configuration),
            configuration: configuration)
    }

    private init(identifier: Identifier, service: Service, configuration: Configuration) {
        self.identifier = identifier
        self.configuration = configuration
        self.service = service
        accessibility = configuration.accessibility
        _keychainQuery = try? service.generateBaseQuery()
    }

    // MARK: CustomStringConvertible

    public override var description: String {
        "\(super.description) \(identifier.description) \(configuration.prettyDescription)"
    }

    // MARK: Hashable
    
    public override var hash: Int {
        service.description.hashValue
    }
    
    // MARK: Public Properties
    
    @objc
    public let accessibility: Accessibility
    public let identifier: Identifier

    // MARK: Public Methods
    
    /// - Returns: `true` if the keychain is accessible for reading and writing, `false` otherwise.
    /// - Note: Determined by writing a value to the keychain and then reading it back out.
    @objc
    public func canAccessKeychain() -> Bool {
        execute(in: lock) {
            guard let keychainQuery = try? keychainQuery() else {
                return false
            }
            return Keychain.canAccess(attributes: keychainQuery)
        }
    }
    
    /// - Parameters:
    ///   - object: A Data value to be inserted into the keychain.
    ///   - key: A key that can be used to retrieve the `object` from the keychain.
    /// - Note: Method will throw a `KeychainError` if an error occurs.
    @objc
    public func setObject(_ object: Data, forKey key: String) throws {
        try execute(in: lock) {
            try Keychain.setObject(object, forKey: key, options: try keychainQuery())
        }
    }
    
    /// - Parameter key: A Key used to retrieve the desired object from the keychain.
    /// - Returns: The data currently stored in the keychain for the provided key.
    /// - Note: Method will throw a `KeychainError` if an error occurs.
    @objc
    public func object(forKey key: String) throws -> Data {
        try execute(in: lock) {
            try Keychain.object(forKey: key, options: try keychainQuery())
        }
    }
    
    /// - Parameter key: The key to look up in the keychain.
    /// - Returns: `true` if a value has been set for the given key, `false` otherwise.
    @objc
    public func containsObject(forKey key: String) -> Bool {
        execute(in: lock) {
            guard let keychainQuery = try? self.keychainQuery() else {
                return false
            }
            switch Keychain.containsObject(forKey: key, options: keychainQuery) {
            case errSecSuccess:
                return true
            default:
                return false
            }
        }
    }
    
    /// - Parameters:
    ///   - string: A String value to be inserted into the keychain.
    ///   - key: A key that can be used to retrieve the `string` from the keychain.
    /// - Note: Method will throw a `KeychainError` if an error occurs.
    @objc
    public func setString(_ string: String, forKey key: String) throws {
        try execute(in: lock) {
            try Keychain.setString(string, forKey: key, options: try keychainQuery())
        }
    }

    /// - Parameter key: A key used to retrieve the desired object from the keychain.
    /// - Note: Method will throw a `KeychainError` if an error occurs.
    @objc
    public func string(forKey key: String) throws -> String {
        try execute(in: lock) {
            try Keychain.string(forKey: key, options: try keychainQuery())
        }
    }
    
    /// - Returns: The set of all (String) keys currently stored in this Valet instance. If no items are found, will return an empty set.
    /// - Note: Method will throw a `KeychainError` if an error occurs.
    @objc
    public func allKeys() throws -> Set<String> {
        try execute(in: lock) {
            try Keychain.allKeys(options: try keychainQuery())
        }
    }
    
    /// Removes a key/object pair from the keychain.
    /// - Parameter key: A key used to remove the desired object from the keychain.
    /// - Note: Method will throw a `KeychainError` if an error occurs.
    @objc
    public func removeObject(forKey key: String) throws {
        try execute(in: lock) {
            try Keychain.removeObject(forKey: key, options: try keychainQuery())
        }
    }
    
    /// Removes all key/object pairs accessible by this Valet instance from the keychain.
    /// - Note: Method will throw a `KeychainError` if an error occurs.
    @objc
    public func removeAllObjects() throws {
        try execute(in: lock) {
            try Keychain.removeAllObjects(matching: try keychainQuery())
        }
    }

    /// Migrates objects matching the input query into the receiving Valet instance.
    /// - Parameters:
    ///   - query: The query with which to retrieve existing keychain data via a call to SecItemCopyMatching.
    ///   - removeOnCompletion: If `true`, the migrated data will be removed from the keychain if the migration succeeds.
    /// - Note: The keychain is not modified if an error is thrown. Method will throw a `KeychainError` or `MigrationError` if an error occurs.
    @objc
    public func migrateObjects(matching query: [String : AnyHashable], removeOnCompletion: Bool) throws {
        try execute(in: lock) {
            try Keychain.migrateObjects(matching: query, into: try keychainQuery(), removeOnCompletion: removeOnCompletion)
        }
    }
    
    /// Migrates objects in the input Valet into the receiving Valet instance.
    /// - Parameters:
    ///   - valet: An objects whose vended keychain query is used to retrieve existing keychain data via a call to SecItemCopyMatching.
    ///   - removeOnCompletion: If `true`, the migrated data will be removed from the keychfain if the migration succeeds.
    /// - Note: The keychain is not modified if an error is thrown. Method will throw a `KeychainError` or `MigrationError` if an error occurs.
    @objc
    public func migrateObjects(from valet: Valet, removeOnCompletion: Bool) throws {
        try migrateObjects(matching: try valet.keychainQuery(), removeOnCompletion: removeOnCompletion)
    }

    /// Call this method if your Valet used to have its accessibility set to `always`.
    /// This method migrates objects set on a Valet with the same type and identifier, but with its accessibility set to `always` (which was possible prior to Valet 4.0) to the current Valet.
<<<<<<< HEAD
    /// - Parameter removeOnCompletion: If `true`, the migrated data will be removed from the keychain if the migration succeeds.
    /// - Note: The keychain is not modified if an error is thrown. Method will throw a `KeychainError` or `MigrationError` if an error occurs.
    @objc
    public func migrateObjectsFromAlwaysAccessibleValet(removeOnCompletion: Bool) throws {
        var keychainQuery = try execute(in: lock) { try self.keychainQuery() }
        keychainQuery[kSecAttrAccessible as String] = "dk" // kSecAttrAccessibleAlways, but with the value hardcoded to avoid a build warning.
        return try migrateObjects(matching: keychainQuery, removeOnCompletion: removeOnCompletion)
=======
    /// - parameter removeOnCompletion: If `true`, the migrated data will be removed from the keychain if the migration succeeds.
    /// - returns: Whether the migration succeeded or failed.
    /// - note: The keychain is not modified if a failure occurs.
    @objc(migrateObjectsFromAlwaysAccessibleValetAndRemoveOnCompletion:)
    public func migrateObjectsFromAlwaysAccessibleValet(removeOnCompletion: Bool) -> MigrationResult {
        guard var keychainQuery = keychainQuery else {
            return .couldNotReadKeychain
        }

        #if os(macOS)
        if #available(OSX 10.15, *) {
            // Don't over-specify our query. We don't know if the values were written post-Catalina.
            keychainQuery[kSecUseDataProtectionKeychain as String] = nil
        }
        #endif

        keychainQuery[kSecAttrAccessible as String] = "dk" // kSecAttrAccessibleAlways, but with the value hardcoded to avoid a build warning.
        let accessibilityDescription = "AccessibleAlways"
        let serviceAttribute: String
        switch service {
        case .sharedAccessGroup:
            serviceAttribute = Service.sharedAccessGroup(with: configuration, identifier: identifier, accessibilityDescription: accessibilityDescription)
        case .standard:
            serviceAttribute = Service.standard(with: configuration, identifier: identifier, accessibilityDescription: accessibilityDescription)
        }
        keychainQuery[kSecAttrService as String] = serviceAttribute
        return migrateObjects(matching: keychainQuery, removeOnCompletion: removeOnCompletion)
>>>>>>> 6ed26ad0
    }

    /// Call this method if your Valet used to have its accessibility set to `alwaysThisDeviceOnly`.
    /// This method migrates objects set on a Valet with the same type and identifier, but with its accessibility set to `alwaysThisDeviceOnly` (which was possible prior to Valet 4.0) to the current Valet.
<<<<<<< HEAD
    /// - Parameter removeOnCompletion: If `true`, the migrated data will be removed from the keychain if the migration succeeds.
    /// - Note: The keychain is not modified if an error is thrown. Method will throw a `KeychainError` or `MigrationError` if an error occurs.
    @objc
    public func migrateObjectsFromAlwaysAccessibleThisDeviceOnlyValet(removeOnCompletion: Bool) throws {
        var keychainQuery = try execute(in: lock) { try self.keychainQuery() }
        keychainQuery[kSecAttrAccessible as String] = "dku" // kSecAttrAccessibleAlwaysThisDeviceOnly, but with the value hardcoded to avoid a build warning.
        return try migrateObjects(matching: keychainQuery, removeOnCompletion: removeOnCompletion)
=======
    /// - parameter removeOnCompletion: If `true`, the migrated data will be removed from the keychain if the migration succeeds.
    /// - returns: Whether the migration succeeded or failed.
    /// - note: The keychain is not modified if a failure occurs.
    @objc(migrateObjectsFromAlwaysAccessibleThisDeviceOnlyValetAndRemoveOnCompletion:)
    public func migrateObjectsFromAlwaysAccessibleThisDeviceOnlyValet(removeOnCompletion: Bool) -> MigrationResult {
        guard var keychainQuery = keychainQuery else {
            return .couldNotReadKeychain
        }

        #if os(macOS)
        if #available(OSX 10.15, *) {
            // Don't over-specify our query. We don't know if the values were written post-Catalina.
            keychainQuery[kSecUseDataProtectionKeychain as String] = nil
        }
        #endif

        keychainQuery[kSecAttrAccessible as String] = "dku" // kSecAttrAccessibleAlwaysThisDeviceOnly, but with the value hardcoded to avoid a build warning.
        let accessibilityDescription = "AccessibleAlwaysThisDeviceOnly"
        let serviceAttribute: String
        switch service {
        case .sharedAccessGroup:
            serviceAttribute = Service.sharedAccessGroup(with: configuration, identifier: identifier, accessibilityDescription: accessibilityDescription)
        case .standard:
            serviceAttribute = Service.standard(with: configuration, identifier: identifier, accessibilityDescription: accessibilityDescription)
        }
        keychainQuery[kSecAttrService as String] = serviceAttribute
        return migrateObjects(matching: keychainQuery, removeOnCompletion: removeOnCompletion)
>>>>>>> 6ed26ad0
    }

    #if os(macOS)
    /// Migrates objects that were written to this Valet prior to macOS 10.15 to a format that can be read on macOS 10.15 and later. The new format is backwards compatible, allowing these values to be read on older operating systems.
    /// - returns: Whether the migration succeeded or failed.
    /// - note: The keychain is not modified if a failure occurs. This method can only be called from macOS 10.15 or later.
    @available(macOS 10.15, *)
    @objc(migrateObjectsFromPreCatalina)
    public func migrateObjectsFromPreCatalina() -> MigrationResult {
        guard var keychainQuery = keychainQuery else {
            return .couldNotReadKeychain
        }
        keychainQuery[kSecUseDataProtectionKeychain as String] = false

        // We do not need to remove these items on completion, since we are updating the kSecUseDataProtectionKeychain attribute in-place.
        return migrateObjects(matching: keychainQuery, removeOnCompletion: false)
    }
    #endif

    // MARK: Internal Properties

    internal let configuration: Configuration
    internal let service: Service

    // MARK: Internal Methods

    internal func keychainQuery() throws -> [String : AnyHashable] {
        if let keychainQuery = _keychainQuery {
            return keychainQuery
        } else {
            let keychainQuery = try service.generateBaseQuery()
            _keychainQuery = keychainQuery
            return keychainQuery
        }
    }

    // MARK: Private Properties

    private let lock = NSLock()
    private var _keychainQuery: [String : AnyHashable]?
}


// MARK: - Objective-C Compatibility


extension Valet {

    // MARK: Public Class Methods

    /// - Parameters:
    ///   - identifier: A non-empty string that uniquely identifies a Valet.
    ///   - accessibility: The desired accessibility for the Valet.
    /// - Returns: A Valet that reads/writes keychain elements with the desired accessibility.
    @available(swift, obsoleted: 1.0)
    @objc(valetWithIdentifier:accessibility:)
    public class func 🚫swift_vanillaValet(with identifier: String, accessibility: Accessibility) -> Valet? {
        guard let identifier = Identifier(nonEmpty: identifier) else {
            return nil
        }
        return valet(with: identifier, accessibility: accessibility)
    }
    
    /// - Parameters:
    ///   - identifier: A non-empty string that uniquely identifies a Valet.
    ///   - accessibility: The desired accessibility for the Valet.
    /// - Returns: A Valet that reads/writes iCloud-shared keychain elements with the desired accessibility.
    @available(swift, obsoleted: 1.0)
    @objc(iCloudValetWithIdentifier:accessibility:)
    public class func 🚫swift_iCloudValet(with identifier: String, accessibility: CloudAccessibility) -> Valet? {
        guard let identifier = Identifier(nonEmpty: identifier) else {
            return nil
        }
        return iCloudValet(with: identifier, accessibility: accessibility)
    }

    /// - Parameters:
    ///   - identifier: A non-empty string that must correspond with the value for keychain-access-groups in your Entitlements file.
    ///   - accessibility: The desired accessibility for the Valet.
    /// - Returns: A Valet that reads/writes keychain elements that can be shared across applications written by the same development team.
    @available(swift, obsoleted: 1.0)
    @objc(valetWithSharedAccessGroupIdentifier:accessibility:)
    public class func 🚫swift_vanillaSharedAccessGroupValet(with identifier: String, accessibility: Accessibility) -> Valet? {
        guard let identifier = Identifier(nonEmpty: identifier) else {
            return nil
        }
        return sharedAccessGroupValet(with: identifier, accessibility: accessibility)
    }

    /// - Parameters:
    ///   - identifier: A non-empty string that must correspond with the value for keychain-access-groups in your Entitlements file.
    ///   - accessibility: The desired accessibility for the Valet.
    /// - Returns: A Valet that reads/writes iCloud-shared keychain elements that can be shared across applications written by the same development team.
    @available(swift, obsoleted: 1.0)
    @objc(iCloudValetWithSharedAccessGroupIdentifier:accessibility:)
    public class func 🚫swift_iCloudSharedAccessGroupValet(with identifier: String, accessibility: CloudAccessibility) -> Valet? {
        guard let identifier = Identifier(nonEmpty: identifier) else {
            return nil
        }
        return iCloudSharedAccessGroupValet(with: identifier, accessibility: accessibility)
    }
    
}

// MARK: - Testing

internal extension Valet {

    // MARK: Permutations

    class func permutations(with identifier: Identifier, shared: Bool = false) -> [Valet] {
        Accessibility.allValues().map { accessibility in
            shared ? .sharedAccessGroupValet(with: identifier, accessibility: accessibility) : .valet(with: identifier, accessibility: accessibility)
        }
    }

    class func iCloudPermutations(with identifier: Identifier, shared: Bool = false) -> [Valet] {
        CloudAccessibility.allValues().map { cloudAccessibility in
            shared ? .iCloudSharedAccessGroupValet(with: identifier, accessibility: cloudAccessibility) : .iCloudValet(with: identifier, accessibility: cloudAccessibility)
        }
    }

}<|MERGE_RESOLUTION|>--- conflicted
+++ resolved
@@ -262,23 +262,11 @@
 
     /// Call this method if your Valet used to have its accessibility set to `always`.
     /// This method migrates objects set on a Valet with the same type and identifier, but with its accessibility set to `always` (which was possible prior to Valet 4.0) to the current Valet.
-<<<<<<< HEAD
     /// - Parameter removeOnCompletion: If `true`, the migrated data will be removed from the keychain if the migration succeeds.
     /// - Note: The keychain is not modified if an error is thrown. Method will throw a `KeychainError` or `MigrationError` if an error occurs.
     @objc
     public func migrateObjectsFromAlwaysAccessibleValet(removeOnCompletion: Bool) throws {
         var keychainQuery = try execute(in: lock) { try self.keychainQuery() }
-        keychainQuery[kSecAttrAccessible as String] = "dk" // kSecAttrAccessibleAlways, but with the value hardcoded to avoid a build warning.
-        return try migrateObjects(matching: keychainQuery, removeOnCompletion: removeOnCompletion)
-=======
-    /// - parameter removeOnCompletion: If `true`, the migrated data will be removed from the keychain if the migration succeeds.
-    /// - returns: Whether the migration succeeded or failed.
-    /// - note: The keychain is not modified if a failure occurs.
-    @objc(migrateObjectsFromAlwaysAccessibleValetAndRemoveOnCompletion:)
-    public func migrateObjectsFromAlwaysAccessibleValet(removeOnCompletion: Bool) -> MigrationResult {
-        guard var keychainQuery = keychainQuery else {
-            return .couldNotReadKeychain
-        }
 
         #if os(macOS)
         if #available(OSX 10.15, *) {
@@ -297,29 +285,16 @@
             serviceAttribute = Service.standard(with: configuration, identifier: identifier, accessibilityDescription: accessibilityDescription)
         }
         keychainQuery[kSecAttrService as String] = serviceAttribute
-        return migrateObjects(matching: keychainQuery, removeOnCompletion: removeOnCompletion)
->>>>>>> 6ed26ad0
+        try migrateObjects(matching: keychainQuery, removeOnCompletion: removeOnCompletion)
     }
 
     /// Call this method if your Valet used to have its accessibility set to `alwaysThisDeviceOnly`.
     /// This method migrates objects set on a Valet with the same type and identifier, but with its accessibility set to `alwaysThisDeviceOnly` (which was possible prior to Valet 4.0) to the current Valet.
-<<<<<<< HEAD
     /// - Parameter removeOnCompletion: If `true`, the migrated data will be removed from the keychain if the migration succeeds.
     /// - Note: The keychain is not modified if an error is thrown. Method will throw a `KeychainError` or `MigrationError` if an error occurs.
     @objc
     public func migrateObjectsFromAlwaysAccessibleThisDeviceOnlyValet(removeOnCompletion: Bool) throws {
         var keychainQuery = try execute(in: lock) { try self.keychainQuery() }
-        keychainQuery[kSecAttrAccessible as String] = "dku" // kSecAttrAccessibleAlwaysThisDeviceOnly, but with the value hardcoded to avoid a build warning.
-        return try migrateObjects(matching: keychainQuery, removeOnCompletion: removeOnCompletion)
-=======
-    /// - parameter removeOnCompletion: If `true`, the migrated data will be removed from the keychain if the migration succeeds.
-    /// - returns: Whether the migration succeeded or failed.
-    /// - note: The keychain is not modified if a failure occurs.
-    @objc(migrateObjectsFromAlwaysAccessibleThisDeviceOnlyValetAndRemoveOnCompletion:)
-    public func migrateObjectsFromAlwaysAccessibleThisDeviceOnlyValet(removeOnCompletion: Bool) -> MigrationResult {
-        guard var keychainQuery = keychainQuery else {
-            return .couldNotReadKeychain
-        }
 
         #if os(macOS)
         if #available(OSX 10.15, *) {
@@ -338,24 +313,20 @@
             serviceAttribute = Service.standard(with: configuration, identifier: identifier, accessibilityDescription: accessibilityDescription)
         }
         keychainQuery[kSecAttrService as String] = serviceAttribute
-        return migrateObjects(matching: keychainQuery, removeOnCompletion: removeOnCompletion)
->>>>>>> 6ed26ad0
+        try migrateObjects(matching: keychainQuery, removeOnCompletion: removeOnCompletion)
     }
 
     #if os(macOS)
     /// Migrates objects that were written to this Valet prior to macOS 10.15 to a format that can be read on macOS 10.15 and later. The new format is backwards compatible, allowing these values to be read on older operating systems.
-    /// - returns: Whether the migration succeeded or failed.
-    /// - note: The keychain is not modified if a failure occurs. This method can only be called from macOS 10.15 or later.
+    /// - Note: The keychain is not modified if an error is thrown. Method will throw a `KeychainError` or `MigrationError` if an error occurs.
     @available(macOS 10.15, *)
-    @objc(migrateObjectsFromPreCatalina)
-    public func migrateObjectsFromPreCatalina() -> MigrationResult {
-        guard var keychainQuery = keychainQuery else {
-            return .couldNotReadKeychain
-        }
+    @objc
+    public func migrateObjectsFromPreCatalina() throws {
+        var keychainQuery = try execute(in: lock) { try self.keychainQuery() }
         keychainQuery[kSecUseDataProtectionKeychain as String] = false
 
         // We do not need to remove these items on completion, since we are updating the kSecUseDataProtectionKeychain attribute in-place.
-        return migrateObjects(matching: keychainQuery, removeOnCompletion: false)
+        try migrateObjects(matching: keychainQuery, removeOnCompletion: false)
     }
     #endif
 
