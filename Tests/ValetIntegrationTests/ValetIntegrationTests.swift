//
//  ValetTests.swift
//  Valet
//
//  Created by Eric Muller on 4/25/16.
//  Copyright © 2016 Square, Inc.
//
//  Licensed under the Apache License, Version 2.0 (the "License");
//  you may not use this file except in compliance with the License.
//  You may obtain a copy of the License at
//
//    http://www.apache.org/licenses/LICENSE-2.0
//
//  Unless required by applicable law or agreed to in writing, software
//  distributed under the License is distributed on an "AS IS" BASIS,
//  WITHOUT WARRANTIES OR CONDITIONS OF ANY KIND, either express or implied.
//  See the License for the specific language governing permissions and
//  limitations under the License.
//

import Foundation
import XCTest

@testable import Valet


/// - Returns: `true` when the test environment is signed.
/// - The Valet Mac Tests target is left without a host app on master. Mac test host app signing requires CI to have the Developer team credentials down in keychain, which we can't easily accomplish.
/// - Note: In order to test changes locally, set the Valet Mac Tests host to Valet macOS Test Host App, delete all VAL_* keychain items in your keychain via Keychain Access.app, and run Mac tests.
func testEnvironmentIsSigned() -> Bool {
    // Our test host apps for iOS and Mac are both signed, so testing for a custom bundle identifier is analogous to testing signing.
    guard Bundle.main.bundleIdentifier != nil && Bundle.main.bundleIdentifier != "com.apple.dt.xctest.tool" else {
        #if os(iOS) || os(tvOS)
            XCTFail("test bundle should be signed")
        #endif
        
        return false
    }

    return true
}

func testEnvironmentSupportsWhenPasscodeSet() -> Bool {
    if let simulatorVersionInfo = ProcessInfo.processInfo.environment["SIMULATOR_VERSION_INFO"],
        simulatorVersionInfo.contains("iOS 13") || simulatorVersionInfo.contains("tvOS 13")
    {
        // iOS and tvOS 13 simulators fail to store items in a Valet that has a
        // kSecAttrAccessibleWhenPasscodeSetThisDeviceOnly flag. The documentation for this flag says:
        // "No items can be stored in this class on devices without a passcode". I currently do not
        // understand why prior simulators work with this flag, given that no simulators have a passcode.
        return false

    } else {
        return true
    }
}


internal extension Valet {

    // MARK: Shared Access Group

    static var sharedAccessGroupIdentifier: Identifier = {
        let sharedAccessGroupIdentifier: Identifier
        #if os(iOS)
            sharedAccessGroupIdentifier = Identifier(nonEmpty: "com.squareup.Valet-iOS-Test-Host-App")!
        #elseif os(macOS)
            sharedAccessGroupIdentifier = Identifier(nonEmpty: "com.squareup.Valet-macOS-Test-Host-App")!
        #elseif os(tvOS)
            sharedAccessGroupIdentifier = Identifier(nonEmpty: "com.squareup.Valet-tvOS-Test-Host-App")!
        #elseif os(watchOS)
            sharedAccessGroupIdentifier = Identifier(nonEmpty: "com.squareup.ValetTouchIDTestApp.watchkitapp.watchkitextension")!
        #else
            XCTFail()
        #endif
        return sharedAccessGroupIdentifier
    }()

}


class ValetIntegrationTests: XCTestCase
{
    static let identifier = Valet.sharedAccessGroupIdentifier
    var allPermutations: [Valet] {
        return Valet.permutations(with: ValetIntegrationTests.identifier)
            + (testEnvironmentIsSigned() ? Valet.permutations(with: ValetIntegrationTests.identifier, shared: true) : [])
    }

    let vanillaValet = Valet.valet(with: identifier, accessibility: .whenUnlocked)
    // FIXME: Need a different flavor (Synchronizable must be tested in a signed environment)
    let anotherFlavor = Valet.iCloudValet(with: identifier, accessibility: .whenUnlocked)

    let key = "key"
    let passcode = "topsecret"
    lazy var passcodeData: Data = { return Data(self.passcode.utf8) }()
    
    // MARK: XCTestCase

    override func setUp()
    {
        super.setUp()
<<<<<<< HEAD

        try? valet.removeAllObjects()
        try? anotherFlavor.removeAllObjects()

        let identifier = ValetTests.identifier
        let allPermutations = Valet.permutations(with: identifier) + Valet.permutations(with: identifier, shared: true)
        allPermutations.forEach { testingValet in try? testingValet.removeAllObjects() }

        XCTAssertEqual(try? valet.allKeys(), Set())
        XCTAssertEqual(try? anotherFlavor.allKeys(), Set())
=======
        
        ErrorHandler.customAssertBody = { _, _, _, _ in
            // Nothing to do here.
        }
        
        vanillaValet.removeAllObjects()
        anotherFlavor.removeAllObjects()

        allPermutations.forEach { testingValet in testingValet.removeAllObjects() }

        XCTAssertTrue(vanillaValet.allKeys().isEmpty)
        XCTAssertTrue(anotherFlavor.allKeys().isEmpty)
>>>>>>> e35f1bae
    }

    // MARK: Initialization

    func test_init_createsCorrectBackingService() {
        let identifier = ValetTests.identifier

        Accessibility.allValues().forEach { accessibility in
            let backingService = Valet.valet(with: identifier, accessibility: accessibility).service
            XCTAssertEqual(backingService, Service.standard(identifier, .valet(accessibility)))
        }
    }

    func test_init_createsCorrectBackingService_sharedAccess() {
        let identifier = ValetTests.identifier

        Accessibility.allValues().forEach { accessibility in
            let backingService = Valet.sharedAccessGroupValet(with: identifier, accessibility: accessibility).service
            XCTAssertEqual(backingService, Service.sharedAccessGroup(identifier, .valet(accessibility)))
        }
    }

    func test_init_createsCorrectBackingService_cloud() {
        let identifier = ValetTests.identifier

        CloudAccessibility.allValues().forEach { accessibility in
            let backingService = Valet.iCloudValet(with: identifier, accessibility: accessibility).service
            XCTAssertEqual(backingService, Service.standard(identifier, .iCloud(accessibility)))
        }
    }

    func test_init_createsCorrectBackingService_cloudSharedAccess() {
        let identifier = ValetTests.identifier

        CloudAccessibility.allValues().forEach { accessibility in
            let backingService = Valet.iCloudSharedAccessGroupValet(with: identifier, accessibility: accessibility).service
            XCTAssertEqual(backingService, Service.sharedAccessGroup(identifier, .iCloud(accessibility)))
        }
    }

    // MARK: canAccessKeychain

    func test_canAccessKeychain()
    {
        Valet.permutations(with: vanillaValet.identifier).forEach { permutation in
            XCTAssertTrue(permutation.canAccessKeychain(), "\(permutation) could not access keychain.")
        }
    }
    
    func test_canAccessKeychain_sharedAccessGroup()
    {
        guard testEnvironmentIsSigned() else {
            return
        }

        Valet.permutations(with: Valet.sharedAccessGroupIdentifier, shared: true).forEach { permutation in
            XCTAssertTrue(permutation.canAccessKeychain(), "\(permutation) could not access keychain.")
        }
    }

    func test_canAccessKeychain_Performance()
    {
        measure {
            _ = self.vanillaValet.canAccessKeychain()
        }
    }

    // MARK: containsObjectForKey

    func test_containsObjectForKey() throws
    {
        allPermutations.forEach { valet in
            XCTAssertFalse(valet.containsObject(forKey: key), "\(valet) found object for key that should not exist")

<<<<<<< HEAD
        try valet.setString(passcode, forKey: key)
        XCTAssertTrue(valet.containsObject(forKey: key))

        try valet.removeObject(forKey: key)
        XCTAssertFalse(valet.containsObject(forKey: key))
=======
            XCTAssertTrue(valet.set(string: passcode, forKey: key), "\(valet) could not set item in keychain")
            XCTAssertTrue(valet.containsObject(forKey: key), "\(valet) could not find item it has set in keychain")

            XCTAssertTrue(valet.removeObject(forKey: key), "\(valet) could not remove item in keychain")
            XCTAssertFalse(valet.containsObject(forKey: key), "\(valet) found removed item in keychain")
        }
>>>>>>> e35f1bae
    }

    // MARK: allKeys

    func test_allKeys() throws
    {
<<<<<<< HEAD
        XCTAssertEqual(try valet.allKeys(), Set())

        try valet.setString(passcode, forKey: key)
        XCTAssertEqual(try valet.allKeys(), Set(arrayLiteral: key))

        try valet.setString("monster", forKey: "cookie")
        XCTAssertEqual(try valet.allKeys(), Set(arrayLiteral: key, "cookie"))

        try valet.removeAllObjects()
        XCTAssertEqual(try valet.allKeys(), Set())
    }
    
    func test_allKeys_doesNotReflectValetImplementationDetails() throws {
        // Under the hood, Valet inserts a canary when calling `canAccessKeychain()` - this should not appear in `allKeys()`.
        _ = valet.canAccessKeychain()
        XCTAssertEqual(try valet.allKeys(), Set())
=======
        allPermutations.forEach { valet in
            XCTAssertEqual(valet.allKeys(), Set(), "\(valet) found keys that should not exist")

            XCTAssertTrue(valet.set(string: passcode, forKey: key), "\(valet) could not set item in keychain")
            XCTAssertEqual(valet.allKeys(), Set(arrayLiteral: key))

            XCTAssertTrue(valet.set(string: "monster", forKey: "cookie"), "\(valet) could not set item in keychain")
            XCTAssertEqual(valet.allKeys(), Set(arrayLiteral: key, "cookie"))

            valet.removeAllObjects()
            XCTAssertEqual(valet.allKeys(), Set(), "\(valet) found keys that should not exist")
        }
    }
    
    func test_allKeys_doesNotReflectValetImplementationDetails() {
        allPermutations.forEach { valet in
            // Under the hood, Valet inserts a canary when calling `canAccessKeychain()` - this should not appear in `allKeys()`.
            _ = valet.canAccessKeychain()
            XCTAssertEqual(valet.allKeys(), Set())
        }
>>>>>>> e35f1bae
    }

    func test_allKeys_remainsUntouchedForUnequalValets() throws
    {
<<<<<<< HEAD
        try valet.setString(passcode, forKey: key)
        XCTAssertEqual(try valet.allKeys(), Set(arrayLiteral: key))

        // Different Identifier
        let differingIdentifier = Valet.valet(with: Identifier(nonEmpty: "nope")!, accessibility: valet.accessibility)
        XCTAssertEqual(try differingIdentifier.allKeys(), Set())

        // Different Accessibility
        let differingAccessibility = Valet.valet(with: valet.identifier, accessibility: .whenUnlockedThisDeviceOnly)
        XCTAssertEqual(try differingAccessibility.allKeys(), Set())
=======
        vanillaValet.set(string: passcode, forKey: key)
        XCTAssertEqual(vanillaValet.allKeys(), Set(arrayLiteral: key))

        // Different Identifier
        let differingIdentifier = Valet.valet(with: Identifier(nonEmpty: "nope")!, accessibility: vanillaValet.accessibility)
        XCTAssertEqual(differingIdentifier.allKeys(), Set())

        // Different Accessibility
        let differingAccessibility = Valet.valet(with: vanillaValet.identifier, accessibility: .whenUnlockedThisDeviceOnly)
        XCTAssertEqual(differingAccessibility.allKeys(), Set())
>>>>>>> e35f1bae

        // Different Kind
        XCTAssertEqual(try anotherFlavor.allKeys(), Set())
    }

    // MARK: string(forKey:)

    func test_stringForKey_throwsItemNotFoundForKeyWithNoValue()
    {
<<<<<<< HEAD
        XCTAssertThrowsError(try valet.string(forKey: key)) { error in
            XCTAssertEqual(error as? KeychainError, .itemNotFound)
=======
        allPermutations.forEach { valet in
            XCTAssertNil(valet.string(forKey: key), "\(valet) found item that should not exit")
>>>>>>> e35f1bae
        }
    }

    func test_stringForKey_retrievesStringForValidKey() throws
    {
<<<<<<< HEAD
        try valet.setString(passcode, forKey: key)
        XCTAssertEqual(passcode, try valet.string(forKey: key))
=======
        allPermutations.forEach { valet in
            XCTAssertTrue(valet.set(string: passcode, forKey: key), "\(valet) could not set item in keychain")
            XCTAssertEqual(passcode, valet.string(forKey: key))
        }
>>>>>>> e35f1bae
    }

    func test_stringForKey_equivalentValetsCanAccessSameData() throws
    {
<<<<<<< HEAD
        let equalValet = Valet.valet(with: valet.identifier, accessibility: valet.accessibility)
        XCTAssertEqual(0, try equalValet.allKeys().count)
        XCTAssertEqual(valet, equalValet)
        try valet.setString("monster", forKey: "cookie")
        XCTAssertEqual("monster", try equalValet.string(forKey: "cookie"))
=======
        let equalValet = Valet.valet(with: vanillaValet.identifier, accessibility: vanillaValet.accessibility)
        XCTAssertEqual(0, equalValet.allKeys().count)
        XCTAssertEqual(vanillaValet, equalValet)
        XCTAssertTrue(vanillaValet.set(string: "monster", forKey: "cookie"))
        XCTAssertEqual("monster", equalValet.string(forKey: "cookie"))
>>>>>>> e35f1bae
    }

    func test_stringForKey_withDifferingIdentifier_throwsItemNotFound() throws
    {
<<<<<<< HEAD
        try valet.setString(passcode, forKey: key)
        XCTAssertEqual(passcode, try valet.string(forKey: key))
        
        let differingIdentifier = Valet.valet(with: Identifier(nonEmpty: "wat")!, accessibility: valet.accessibility)
        XCTAssertThrowsError(try differingIdentifier.string(forKey: key)) { error in
            XCTAssertEqual(error as? KeychainError, .itemNotFound)
        }
=======
        XCTAssertTrue(vanillaValet.set(string: passcode, forKey: key))
        XCTAssertEqual(passcode, vanillaValet.string(forKey: key))
        
        let differingIdentifier = Valet.valet(with: Identifier(nonEmpty: "wat")!, accessibility: vanillaValet.accessibility)
        XCTAssertNil(differingIdentifier.string(forKey: key))
>>>>>>> e35f1bae
    }

    func test_stringForKey_withDifferingAccessibility_throwsItemNotFound() throws
    {
<<<<<<< HEAD
        try valet.setString(passcode, forKey: key)
        XCTAssertEqual(passcode, try valet.string(forKey: key))
        
        let differingAccessibility = Valet.valet(with: valet.identifier, accessibility: .afterFirstUnlockThisDeviceOnly)
        XCTAssertThrowsError(try differingAccessibility.string(forKey: key)) { error in
            XCTAssertEqual(error as? KeychainError, .itemNotFound)
        }
=======
        XCTAssertTrue(vanillaValet.set(string: passcode, forKey: key))
        XCTAssertEqual(passcode, vanillaValet.string(forKey: key))
        
        let differingAccessibility = Valet.valet(with: vanillaValet.identifier, accessibility: .afterFirstUnlockThisDeviceOnly)
        XCTAssertNil(differingAccessibility.string(forKey: key))
>>>>>>> e35f1bae
    }

    func test_stringForKey_withEquivalentConfigurationButDifferingFlavor_throwsItemNotFound() throws
    {
        guard testEnvironmentIsSigned() else {
            return
        }
        
<<<<<<< HEAD
        try valet.setString("monster", forKey: "cookie")
        XCTAssertEqual("monster", try valet.string(forKey: "cookie"))
=======
        XCTAssertTrue(vanillaValet.set(string: "monster", forKey: "cookie"))
        XCTAssertEqual("monster", vanillaValet.string(forKey: "cookie"))
>>>>>>> e35f1bae

        XCTAssertThrowsError(try anotherFlavor.string(forKey: "cookie")) { error in
            XCTAssertEqual(error as? KeychainError, .itemNotFound)
        }
    }
    
    // MARK: set(string:forKey:)

    func test_setStringForKey_successfullyUpdatesExistingKey() throws
    {
<<<<<<< HEAD
        XCTAssertThrowsError(try valet.string(forKey: key)) { error in
            XCTAssertEqual(error as? KeychainError, .itemNotFound)
        }

        try valet.setString("1", forKey: key)
        XCTAssertEqual("1", try valet.string(forKey: key))
        try valet.setString("2", forKey: key)
        XCTAssertEqual("2", try valet.string(forKey: key))
    }
    
    func test_setStringForKey_throwsEmptyValueOnInvalidValue() {
        XCTAssertThrowsError(try valet.setString("", forKey: key)) { error in
            XCTAssertEqual(error as? KeychainError, KeychainError.emptyValue)
        }
    }
    
    func test_setStringForKey_throwsEmptyKeyOnInvalidKey() throws {
        XCTAssertThrowsError(try valet.setString(passcode, forKey: "")) { error in
            XCTAssertEqual(error as? KeychainError, KeychainError.emptyKey)
=======
        allPermutations.forEach { valet in
            XCTAssertNil(valet.string(forKey: key))
            valet.set(string: "1", forKey: key)
            XCTAssertEqual("1", valet.string(forKey: key))
            valet.set(string: "2", forKey: key)
            XCTAssertEqual("2", valet.string(forKey: key))
        }
    }
    
    func test_setStringForKey_failsForInvalidValue() {
        allPermutations.forEach { valet in
            XCTAssertFalse(valet.set(string: "", forKey: key))
        }
    }
    
    func test_setStringForKey_failsForInvalidKey() {
        allPermutations.forEach { valet in
            XCTAssertFalse(valet.set(string: passcode, forKey: ""))
>>>>>>> e35f1bae
        }
    }
    
    // MARK: object(forKey:)
    
<<<<<<< HEAD
    func test_objectForKey_throwsItemNotFound() {
        XCTAssertThrowsError(try valet.object(forKey: key)) { error in
            XCTAssertEqual(error as? KeychainError, .itemNotFound)
        }
    }
    
    func test_objectForKey_succeedsForValidKey() throws {
        try valet.setObject(passcodeData, forKey: key)
        XCTAssertEqual(passcodeData, try valet.object(forKey: key))
    }
    
    func test_objectForKey_equivalentValetsCanAccessSameData() throws {
        let equalValet = Valet.valet(with: valet.identifier, accessibility: valet.accessibility)
        XCTAssertEqual(0, try equalValet.allKeys().count)
        XCTAssertEqual(valet, equalValet)
        try valet.setObject(passcodeData, forKey: key)
        XCTAssertEqual(passcodeData, try equalValet.object(forKey: key))
    }
    
    func test_objectForKey_withDifferingIdentifier_throwsItemNotFound() throws {
        try valet.setObject(passcodeData, forKey: key)
        XCTAssertEqual(passcodeData, try valet.object(forKey: key))
        
        let differingIdentifier = Valet.valet(with: Identifier(nonEmpty: "wat")!, accessibility: valet.accessibility)
        XCTAssertThrowsError(try differingIdentifier.object(forKey: key)) { error in
            XCTAssertEqual(error as? KeychainError, .itemNotFound)
        }
    }
    
    func test_objectForKey_withDifferingAccessibility_throwsItemNotFound() throws {
        try valet.setObject(passcodeData, forKey: key)
        XCTAssertEqual(passcodeData, try valet.object(forKey: key))
        
        let differingAccessibility = Valet.valet(with: valet.identifier, accessibility: .afterFirstUnlockThisDeviceOnly)
        XCTAssertThrowsError(try differingAccessibility.object(forKey: key)) { error in
            XCTAssertEqual(error as? KeychainError, .itemNotFound)
        }
=======
    func test_objectForKey_isNilForInvalidKey() {
        allPermutations.forEach { valet in
            XCTAssertNil(valet.object(forKey: key))
        }
    }
    
    func test_objectForKey_succeedsForValidKey() {
        allPermutations.forEach { valet in
            valet.set(object: passcodeData, forKey: key)
            XCTAssertEqual(passcodeData, valet.object(forKey: key))
        }
    }
    
    func test_objectForKey_equivalentValetsCanAccessSameData() {
        let equalValet = Valet.valet(with: vanillaValet.identifier, accessibility: vanillaValet.accessibility)
        XCTAssertEqual(0, equalValet.allKeys().count)
        XCTAssertEqual(vanillaValet, equalValet)
        XCTAssertTrue(vanillaValet.set(object: passcodeData, forKey: key))
        XCTAssertEqual(passcodeData, equalValet.object(forKey: key))
    }
    
    func test_objectForKey_withDifferingIdentifier_isNil() {
        XCTAssertTrue(vanillaValet.set(object: passcodeData, forKey: key))
        XCTAssertEqual(passcodeData, vanillaValet.object(forKey: key))
        
        let differingIdentifier = Valet.valet(with: Identifier(nonEmpty: "wat")!, accessibility: vanillaValet.accessibility)
        XCTAssertNil(differingIdentifier.object(forKey: key))
    }
    
    func test_objectForKey_withDifferingAccessibility_isNil() {
        XCTAssertTrue(vanillaValet.set(object: passcodeData, forKey: key))
        XCTAssertEqual(passcodeData, vanillaValet.object(forKey: key))
        
        let differingAccessibility = Valet.valet(with: vanillaValet.identifier, accessibility: .afterFirstUnlockThisDeviceOnly)
        XCTAssertNil(differingAccessibility.object(forKey: key))
>>>>>>> e35f1bae
    }
    
    func test_objectForKey_withEquivalentConfigurationButDifferingFlavor_throwsItemNotFound() throws {
        guard testEnvironmentIsSigned() else {
            return
        }
        
<<<<<<< HEAD
        try valet.setObject(passcodeData, forKey: key)
        XCTAssertEqual(passcodeData, try valet.object(forKey: key))

        XCTAssertThrowsError(try anotherFlavor.object(forKey: key)) { error in
            XCTAssertEqual(error as? KeychainError, .itemNotFound)
        }
=======
        XCTAssertTrue(vanillaValet.set(object: passcodeData, forKey: key))
        XCTAssertEqual(passcodeData, vanillaValet.object(forKey: key))
        
        XCTAssertNil(anotherFlavor.object(forKey: key))
>>>>>>> e35f1bae
    }
    
    // MARK: set(object:forKey:)
    
<<<<<<< HEAD
    func test_setObjectForKey_successfullyUpdatesExistingKey() throws {
        let firstValue = Data("first".utf8)
        let secondValue = Data("second".utf8)
        try valet.setObject(firstValue, forKey: key)
        XCTAssertEqual(firstValue, try valet.object(forKey: key))
        try valet.setObject(secondValue, forKey: key)
        XCTAssertEqual(secondValue, try valet.object(forKey: key))
    }
    
    func test_setObjectForKey_throwsEmptyKeyOnInvalidKey() {
        XCTAssertThrowsError(try valet.setObject(passcodeData, forKey: "")) { error in
            XCTAssertEqual(error as? KeychainError, .emptyKey)
        }
    }
    
    func test_setObjectForKey_throwsEmptyValueOnEmptyData() {
        let emptyData = Data()
        XCTAssertTrue(emptyData.isEmpty)
        XCTAssertThrowsError(try valet.setObject(emptyData, forKey: key)) { error in
            XCTAssertEqual(error as? KeychainError, .emptyValue)
=======
    func test_setObjectForKey_successfullyUpdatesExistingKey() {
        allPermutations.forEach { valet in
            let firstValue = Data("first".utf8)
            let secondValue = Data("second".utf8)
            valet.set(object: firstValue, forKey: key)
            XCTAssertEqual(firstValue, valet.object(forKey: key))
            valet.set(object: secondValue, forKey: key)
            XCTAssertEqual(secondValue, valet.object(forKey: key))
        }
    }
    
    func test_setObjectForKey_failsForInvalidKey() {
        allPermutations.forEach { valet in
            XCTAssertFalse(valet.set(object: passcodeData, forKey: ""))
        }
    }
    
    func test_setObjectForKey_failsForEmptyData() {
        allPermutations.forEach { valet in
            let emptyData = Data()
            XCTAssertTrue(emptyData.isEmpty)
            XCTAssertFalse(valet.set(object: emptyData, forKey: key))
>>>>>>> e35f1bae
        }
    }
    
    // Mark: String/Object Equivalence
    
<<<<<<< HEAD
    func test_stringForKey_succeedsForDataBackedByString() throws {
        try valet.setObject(passcodeData, forKey: key)
        XCTAssertEqual(passcode, try valet.string(forKey: key))
    }
    
    func test_stringForKey_failsForDataNotBackedByString() throws {
        let dictionary = [ "that's no" : "moon" ]
        let nonStringData = NSKeyedArchiver.archivedData(withRootObject: dictionary)
        try valet.setObject(nonStringData, forKey: key)
        XCTAssertThrowsError(try valet.string(forKey: key)) { error in
            XCTAssertEqual(error as? KeychainError, .itemNotFound)
        }
    }
    
    func test_objectForKey_succeedsForStrings() throws {
        try valet.setString(passcode, forKey: key)
        XCTAssertEqual(passcodeData, try valet.object(forKey: key))
=======
    func test_stringForKey_succeedsForDataBackedByString() {
        allPermutations.forEach { valet in
            XCTAssertTrue(valet.set(object: passcodeData, forKey: key))
            XCTAssertEqual(passcode, valet.string(forKey: key))
        }
    }
    
    func test_stringForKey_failsForDataNotBackedByString() {
        allPermutations.forEach { valet in
            let dictionary = [ "that's no" : "moon" ]
            let nonStringData = NSKeyedArchiver.archivedData(withRootObject: dictionary)
            XCTAssertTrue(valet.set(object: nonStringData, forKey: key))
            XCTAssertNil(valet.string(forKey: key))
        }
    }
    
    func test_objectForKey_succeedsForStrings() {
        allPermutations.forEach { valet in
            XCTAssertTrue(valet.set(string: passcode, forKey: key))
            XCTAssertEqual(passcodeData, valet.object(forKey: key))
        }
>>>>>>> e35f1bae
    }

    // MARK: Concurrency

    func test_concurrentSetAndRemoveOperations()
    {
        let setQueue = DispatchQueue(label: "Set String Queue", attributes: .concurrent)
        let removeQueue = DispatchQueue(label: "Remove Object Queue", attributes: .concurrent)

        for _ in 1...50 {
<<<<<<< HEAD
            setQueue.async {
                do {
                    try self.valet.setString(self.passcode, forKey: self.key)
                } catch {
                    XCTFail("Threw \(error) trying to write value")
                }
            }
            removeQueue.async {
                do {
                    try self.valet.removeObject(forKey: self.key)
                } catch {
                    XCTFail("Threw \(error) trying to remove value")
                }
            }
=======
            setQueue.async { XCTAssertTrue(self.vanillaValet.set(string: self.passcode, forKey: self.key)) }
            removeQueue.async { XCTAssertTrue(self.vanillaValet.removeObject(forKey: self.key)) }
>>>>>>> e35f1bae
        }
        
        let setQueueExpectation = expectation(description: "\(#function): Set String Queue")
        let removeQueueExpectation = expectation(description: "\(#function): Remove String Queue")
        
        setQueue.async(flags: .barrier) {
            setQueueExpectation.fulfill()
        }
        removeQueue.async(flags: .barrier) {
            removeQueueExpectation.fulfill()
        }
        
        waitForExpectations(timeout: 10.0, handler: nil)
    }

    func test_stringForKey_canReadDataWrittenOnAnotherThread()
    {
        let setStringQueue = DispatchQueue(label: "Set String Queue", attributes: .concurrent)
        let stringForKeyQueue = DispatchQueue(label: "String For Key Queue", attributes: .concurrent)

        let expectation = self.expectation(description: #function)

        setStringQueue.async {
<<<<<<< HEAD
            do {
                try self.valet.setString(self.passcode, forKey: self.key)
            } catch {
                XCTFail("Threw \(error) trying to set value")
            }

            stringForKeyQueue.async {
                do {
                    let stringForKey = try self.valet.string(forKey: self.key)
                    XCTAssertEqual(stringForKey, self.passcode)
                } catch {
                    XCTFail("Threw \(error) trying to read value")
                }

=======
            XCTAssertTrue(self.vanillaValet.set(string: self.passcode, forKey: self.key))
            stringForKeyQueue.async {
                XCTAssertEqual(self.vanillaValet.string(forKey: self.key), self.passcode)
>>>>>>> e35f1bae
                expectation.fulfill()
            }
        }

        waitForExpectations(timeout: 5.0, handler: nil)
    }

    func test_stringForKey_canReadDataWrittenToValetAllocatedOnDifferentThread()
    {
        let setStringQueue = DispatchQueue(label: "Set String Queue", attributes: .concurrent)
        let stringForKeyQueue = DispatchQueue(label: "String For Key Queue", attributes: .concurrent)

        let backgroundIdentifier = Identifier(nonEmpty: "valet_background_testing")!
        let expectation = self.expectation(description: #function)

        setStringQueue.async {
            let backgroundValet = Valet.valet(with: backgroundIdentifier, accessibility: .whenUnlocked)
            do {
                try backgroundValet.setString(self.passcode, forKey: self.key)
            } catch {
                XCTFail("Threw \(error) trying to write value")
                expectation.fulfill()
            }
            stringForKeyQueue.async {
                do {
                    let stringForKey = try backgroundValet.string(forKey: self.key)
                    XCTAssertEqual(stringForKey, self.passcode)
                    expectation.fulfill()
                } catch {
                    XCTFail("Threw \(error) trying to read value")
                    expectation.fulfill()
                }
            }
        }

        waitForExpectations(timeout: 5.0, handler: nil)
    }

    // MARK: Removal

    func test_removeObjectForKey_succeedsWhenKeyIsNotPresent() throws
    {
<<<<<<< HEAD
        try valet.removeObject(forKey: "derp")
=======
        allPermutations.forEach { valet in
            XCTAssertTrue(valet.removeObject(forKey: "derp"))
        }
>>>>>>> e35f1bae
    }

    func test_removeObjectForKey_succeedsWhenKeyIsPresent() throws
    {
<<<<<<< HEAD
        try valet.setString(passcode, forKey: key)
        try valet.removeObject(forKey: key)
        XCTAssertThrowsError(try valet.string(forKey: key)) { error in
            XCTAssertEqual(error as? KeychainError, .itemNotFound)
=======
        allPermutations.forEach { valet in
            XCTAssertTrue(valet.set(string: passcode, forKey: key))
            XCTAssertTrue(valet.removeObject(forKey: key))
            XCTAssertNil(valet.string(forKey: key))
>>>>>>> e35f1bae
        }
    }

    func test_removeObjectForKey_isDistinctForDifferingAccessibility() throws
    {
<<<<<<< HEAD
        let differingAccessibility = Valet.valet(with: valet.identifier, accessibility: .whenUnlockedThisDeviceOnly)
        try valet.setString(passcode, forKey: key)
=======
        let differingAccessibility = Valet.valet(with: vanillaValet.identifier, accessibility: .whenUnlockedThisDeviceOnly)
        XCTAssertTrue(vanillaValet.set(string: passcode, forKey: key))
>>>>>>> e35f1bae

        try differingAccessibility.removeObject(forKey: key)

<<<<<<< HEAD
        XCTAssertEqual(passcode, try valet.string(forKey: key))
=======
        XCTAssertEqual(passcode, vanillaValet.string(forKey: key))
>>>>>>> e35f1bae
    }

    func test_removeObjectForKey_isDistinctForDifferingIdentifier() throws
    {
<<<<<<< HEAD
        let differingIdentifier = Valet.valet(with: Identifier(nonEmpty: "no")!, accessibility: valet.accessibility)
        try valet.setString(passcode, forKey: key)
=======
        let differingIdentifier = Valet.valet(with: Identifier(nonEmpty: "no")!, accessibility: vanillaValet.accessibility)
        XCTAssertTrue(vanillaValet.set(string: passcode, forKey: key))
>>>>>>> e35f1bae

        try differingIdentifier.removeObject(forKey: key)

<<<<<<< HEAD
        XCTAssertEqual(passcode, try valet.string(forKey: key))
=======
        XCTAssertEqual(passcode, vanillaValet.string(forKey: key))
>>>>>>> e35f1bae
    }

    func test_removeObjectForKey_isDistinctForDifferingClasses() throws
    {
        guard testEnvironmentIsSigned() else {
            return
        }
        
<<<<<<< HEAD
        try valet.setString(passcode, forKey: key)
        try anotherFlavor.setString(passcode, forKey: key)

        try valet.removeObject(forKey: key)

        XCTAssertThrowsError(try valet.string(forKey: key)) { error in
            XCTAssertEqual(error as? KeychainError, .itemNotFound)
        }
        XCTAssertEqual(passcode, try anotherFlavor.string(forKey: key))
=======
        XCTAssertTrue(vanillaValet.set(string: passcode, forKey: key))
        XCTAssertTrue(anotherFlavor.set(string: passcode, forKey: key))

        XCTAssertTrue(vanillaValet.removeObject(forKey: key))

        XCTAssertNil(vanillaValet.string(forKey: key))
        XCTAssertEqual(passcode, anotherFlavor.string(forKey: key))
>>>>>>> e35f1bae
    }

    // MARK: Migration - Query

    func test_migrateObjectsMatching_failsIfQueryHasNoInputClass() throws
    {
        guard testEnvironmentIsSigned() else {
            return
        }

<<<<<<< HEAD
        try valet.setString(passcode, forKey: key)

        let valetKeychainQuery = try valet.keychainQuery()
=======
        vanillaValet.set(string: passcode, forKey: key)

        guard let valetKeychainQuery = vanillaValet.keychainQuery else {
            XCTFail()
            return
        }
>>>>>>> e35f1bae
        // Test for base query success.
        try anotherFlavor.migrateObjects(matching: valetKeychainQuery, removeOnCompletion: false)
        XCTAssertEqual(passcode, try anotherFlavor.string(forKey: key))

        var mutableQuery = valetKeychainQuery
        mutableQuery.removeValue(forKey: kSecClass as String)

        // Without a kSecClass, the migration should fail.
        XCTAssertThrowsError(try anotherFlavor.migrateObjects(matching: mutableQuery, removeOnCompletion: false)) { error in
            XCTAssertEqual(error as? MigrationError, .invalidQuery)
        }

        mutableQuery[kSecClass as String] = kSecClassInternetPassword
        // Without a kSecClass set to something other than kSecClassGenericPassword, the migration should fail.
        XCTAssertThrowsError(try anotherFlavor.migrateObjects(matching: mutableQuery, removeOnCompletion: false)) { error in
            XCTAssertEqual(error as? MigrationError, .invalidQuery)
        }
    }

    func test_migrateObjectsMatching_failsIfNoItemsMatchQuery() throws
    {
        guard testEnvironmentIsSigned() else {
            return
        }

        let queryWithNoMatches = [
            kSecClass as String: kSecClassGenericPassword as String,
            kSecAttrService as String: "Valet_Does_Not_Exist"
        ]

<<<<<<< HEAD
        XCTAssertThrowsError(try valet.migrateObjects(matching: queryWithNoMatches, removeOnCompletion: false)) { error in
            XCTAssertEqual(error as? KeychainError, .itemNotFound)
=======
        XCTAssertEqual(noItemsFoundError, vanillaValet.migrateObjects(matching: queryWithNoMatches, removeOnCompletion: false))
        XCTAssertEqual(noItemsFoundError, vanillaValet.migrateObjects(matching: queryWithNoMatches, removeOnCompletion: true))

        guard let valetKeychainQuery = vanillaValet.keychainQuery else {
            XCTFail()
            return
>>>>>>> e35f1bae
        }
        XCTAssertThrowsError(try valet.migrateObjects(matching: queryWithNoMatches, removeOnCompletion: true)) { error in
            XCTAssertEqual(error as? KeychainError, .itemNotFound)
        }

        let valetKeychainQuery = try valet.keychainQuery()

        // Our test Valet has not yet been written to, migration should fail:
        XCTAssertThrowsError(try anotherFlavor.migrateObjects(matching: valetKeychainQuery, removeOnCompletion: false)) { error in
            XCTAssertEqual(error as? KeychainError, .itemNotFound)
        }
        XCTAssertThrowsError(try anotherFlavor.migrateObjects(matching: valetKeychainQuery, removeOnCompletion: true)) { error in
            XCTAssertEqual(error as? KeychainError, .itemNotFound)
        }
    }

<<<<<<< HEAD
    // FIXME: Looks to me like this test may no longer be valid, need to dig a bit
    func disabled_test_migrateObjectsMatching_bailsOutIfConflictExistsInQueryResult() throws
=======
    func test_migrateObjectsMatching_bailsOutIfConflictExistsInQueryResult()
>>>>>>> e35f1bae
    {
        let migrationValet = Valet.valet(with: Identifier(nonEmpty: "Migrate_Me")!, accessibility: .afterFirstUnlock)
        try migrationValet.removeAllObjects()
        
<<<<<<< HEAD
        try valet.setString(passcode, forKey: key)
        try anotherFlavor.setString(passcode, forKey:key)
=======
        XCTAssertTrue(vanillaValet.set(string: passcode, forKey: key))
        let anotherValet = Valet.valet(with: Identifier(nonEmpty: #function)!, accessibility: .whenUnlocked)
        XCTAssertTrue(anotherValet.set(string: passcode, forKey: key))
>>>>>>> e35f1bae

        let conflictingQuery = [
            kSecClass as String: kSecClassGenericPassword as String,
            kSecAttrAccount as String: key
        ]

<<<<<<< HEAD
        XCTAssertThrowsError(try migrationValet.migrateObjects(matching: conflictingQuery, removeOnCompletion: false)) { error in
            XCTAssertEqual(error as? MigrationError, .duplicateKeyInQueryResult)
        }
=======
        XCTAssertEqual(.duplicateKeyInQueryResult, migrationValet.migrateObjects(matching: conflictingQuery, removeOnCompletion: false))
        anotherValet.removeAllObjects()
>>>>>>> e35f1bae
    }

    func test_migrateObjectsMatching_withAccountNameAsData_doesNotRaiseException() throws
    {
        let identifier = "Keychain_With_Account_Name_As_NSData"
        
        // kSecAttrAccount entry is expected to be a CFString, but a CFDataRef can also be stored as a value.
        let keychainData = [
            kSecAttrService: identifier,
            kSecClass : kSecClassGenericPassword,
            kSecAttrAccount: passcodeData,
            kSecValueData: passcodeData
            ] as CFDictionary
        
        SecItemDelete(keychainData)
        let status = SecItemAdd(keychainData, nil)
        XCTAssertEqual(status, errSecSuccess)
        
        let query: [String : AnyHashable] = [
            kSecClass as String: kSecClassGenericPassword,
            kSecAttrService as String: identifier
        ]
<<<<<<< HEAD
        XCTAssertThrowsError(try valet.migrateObjects(matching: query, removeOnCompletion: false)) { error in
            XCTAssertEqual(error as? MigrationError, .keyInQueryResultInvalid)
        }
=======
        let migrationResult = vanillaValet.migrateObjects(matching: query, removeOnCompletion: false)
        
        XCTAssertEqual(migrationResult, .keyInQueryResultInvalid)
>>>>>>> e35f1bae
    }
    
    // MARK: Migration - Valet
    
    func test_migrateObjectsFromValet_migratesSingleKeyValuePairSuccessfully() throws
    {
        guard testEnvironmentIsSigned() else {
            return
        }
        
<<<<<<< HEAD
        try anotherFlavor.setString("foo", forKey: "bar")
        try valet.migrateObjects(from: anotherFlavor, removeOnCompletion: false)
        _ = try valet.allKeys()
        XCTAssertEqual("foo", try valet.string(forKey: "bar"))
=======
        anotherFlavor.set(string: "foo", forKey: "bar")
        _ = vanillaValet.migrateObjects(from: anotherFlavor, removeOnCompletion: false)
        _ = vanillaValet.allKeys()
        XCTAssertEqual("foo", vanillaValet.string(forKey: "bar"))
>>>>>>> e35f1bae
    }
    
    func test_migrateObjectsFromValet_migratesMultipleKeyValuePairsSuccessfully() throws
    {
        guard testEnvironmentIsSigned() else {
            return
        }
        
        let keyValuePairs = [
            "yo": "dawg",
            "we": "heard",
            "you": "like",
            "migrating": "to",
            "other": "valets"
        ]

        for (key, value) in keyValuePairs {
            try anotherFlavor.setString(value, forKey: key)
        }

<<<<<<< HEAD
        try valet.migrateObjects(from: anotherFlavor, removeOnCompletion: false)

        // Both the migration target and the previous Valet should hold all key/value pairs.
        XCTAssertEqual(try valet.allKeys(), try anotherFlavor.allKeys())
        for (key, value) in keyValuePairs {
            XCTAssertEqual(try valet.string(forKey: key), value)
            XCTAssertEqual(try anotherFlavor.string(forKey: key), value)
=======
        XCTAssertEqual(vanillaValet.migrateObjects(from: anotherFlavor, removeOnCompletion: false), .success)

        // Both the migration target and the previous Valet should hold all key/value pairs.
        XCTAssertEqual(vanillaValet.allKeys(), anotherFlavor.allKeys())
        for (key, value) in keyValuePairs {
            XCTAssertEqual(vanillaValet.string(forKey: key), value)
            XCTAssertEqual(anotherFlavor.string(forKey: key), value)
>>>>>>> e35f1bae
        }
    }

    func test_migrateObjectsFromValet_removesOnCompletionWhenRequested() throws
    {
        guard testEnvironmentIsSigned() else {
            return
        }
        
        let keyValuePairs = [
            "yo": "dawg",
            "we": "heard",
            "you": "like",
            "migrating": "to",
            "other": "valets"
        ]

        for (key, value) in keyValuePairs {
            try anotherFlavor.setString(value, forKey: key)
        }

<<<<<<< HEAD
        try valet.migrateObjects(from: anotherFlavor, removeOnCompletion: true)
=======
        XCTAssertEqual(vanillaValet.migrateObjects(from: anotherFlavor, removeOnCompletion: true), .success)
>>>>>>> e35f1bae

        // The migration target should hold all key/value pairs, the previous Valet should be empty.
        XCTAssertEqual(0, try anotherFlavor.allKeys().count)
        for (key, value) in keyValuePairs {
<<<<<<< HEAD
            XCTAssertEqual(try valet.string(forKey: key), value)
            XCTAssertThrowsError(try anotherFlavor.string(forKey: key)) { error in
                XCTAssertEqual(error as? KeychainError, .itemNotFound)
            }
=======
            XCTAssertEqual(vanillaValet.string(forKey: key), value)
            XCTAssertNil(anotherFlavor.string(forKey: key))
>>>>>>> e35f1bae
        }
    }

    func test_migrateObjectsFromValet_leavesKeychainUntouchedWhenConflictsExist() throws
    {
        guard testEnvironmentIsSigned() else {
            return
        }
        
        let keyValuePairs = [
            "yo": "dawg",
            "we": "heard",
            "you": "like",
            "migrating": "to",
            "other": "valets"
        ]

        for (key, value) in keyValuePairs {
            try anotherFlavor.setString(value, forKey: key)
        }

<<<<<<< HEAD
        try valet.setString("adrian", forKey: "yo")

        XCTAssertEqual(1, try valet.allKeys().count)
        XCTAssertEqual(keyValuePairs.count, try anotherFlavor.allKeys().count)

        XCTAssertThrowsError(try valet.migrateObjects(from: anotherFlavor, removeOnCompletion: true)) { error in
            XCTAssertEqual(error as? MigrationError, .keyInQueryResultAlreadyExistsInValet)
        }

        // Neither Valet should have seen any changes.
        XCTAssertEqual(1, try valet.allKeys().count)
        XCTAssertEqual(keyValuePairs.count, try anotherFlavor.allKeys().count)
        
        XCTAssertEqual("adrian", try valet.string(forKey: "yo"))
=======
        vanillaValet.set(string: "adrian", forKey: "yo")

        XCTAssertEqual(1, vanillaValet.allKeys().count)
        XCTAssertEqual(keyValuePairs.count, anotherFlavor.allKeys().count)

        XCTAssertEqual(.keyInQueryResultAlreadyExistsInValet, vanillaValet.migrateObjects(from: anotherFlavor, removeOnCompletion: true))

        // Neither Valet should have seen any changes.
        XCTAssertEqual(1, vanillaValet.allKeys().count)
        XCTAssertEqual(keyValuePairs.count, anotherFlavor.allKeys().count)
        
        XCTAssertEqual("adrian", vanillaValet.string(forKey: "yo"))
>>>>>>> e35f1bae
        for (key, value) in keyValuePairs {
            XCTAssertEqual(try anotherFlavor.string(forKey: key), value)
        }
    }

    func test_migrateObjectsFromValetRemoveOnCompletion_migratesDataSuccessfullyWhenBothValetsHavePreviouslyCalled_canAccessKeychain() throws {
        let otherValet = Valet.valet(with: Identifier(nonEmpty: "Migrate_Me_To_Valet")!, accessibility: .afterFirstUnlock)

        // Clean up any dangling keychain items before we start this test.
        try otherValet.removeAllObjects()

        let keyStringPairToMigrateMap = ["foo" : "bar", "testing" : "migration", "is" : "quite", "entertaining" : "if", "you" : "don't", "screw" : "up"]
        for (key, value) in keyStringPairToMigrateMap {
            try otherValet.setString(value, forKey: key)
        }

        XCTAssertTrue(vanillaValet.canAccessKeychain())
        XCTAssertTrue(otherValet.canAccessKeychain())
<<<<<<< HEAD
        try valet.migrateObjects(from: otherValet, removeOnCompletion: false)

        for (key, value) in keyStringPairToMigrateMap {
            XCTAssertEqual(try valet.string(forKey: key), value)
            XCTAssertEqual(try otherValet.string(forKey: key), value)
=======
        XCTAssertEqual(vanillaValet.migrateObjects(from: otherValet, removeOnCompletion: false), .success)

        for (key, value) in keyStringPairToMigrateMap {
            XCTAssertEqual(vanillaValet.string(forKey: key), value )
            XCTAssertEqual(otherValet.string(forKey: key), value)
>>>>>>> e35f1bae
        }
    }

}<|MERGE_RESOLUTION|>--- conflicted
+++ resolved
@@ -100,31 +100,14 @@
     override func setUp()
     {
         super.setUp()
-<<<<<<< HEAD
-
-        try? valet.removeAllObjects()
+
+        try? vanillaValet.removeAllObjects()
         try? anotherFlavor.removeAllObjects()
 
-        let identifier = ValetTests.identifier
-        let allPermutations = Valet.permutations(with: identifier) + Valet.permutations(with: identifier, shared: true)
         allPermutations.forEach { testingValet in try? testingValet.removeAllObjects() }
 
-        XCTAssertEqual(try? valet.allKeys(), Set())
+        XCTAssertEqual(try? vanillaValet.allKeys(), Set())
         XCTAssertEqual(try? anotherFlavor.allKeys(), Set())
-=======
-        
-        ErrorHandler.customAssertBody = { _, _, _, _ in
-            // Nothing to do here.
-        }
-        
-        vanillaValet.removeAllObjects()
-        anotherFlavor.removeAllObjects()
-
-        allPermutations.forEach { testingValet in testingValet.removeAllObjects() }
-
-        XCTAssertTrue(vanillaValet.allKeys().isEmpty)
-        XCTAssertTrue(anotherFlavor.allKeys().isEmpty)
->>>>>>> e35f1bae
     }
 
     // MARK: Initialization
@@ -196,95 +179,55 @@
 
     func test_containsObjectForKey() throws
     {
-        allPermutations.forEach { valet in
-            XCTAssertFalse(valet.containsObject(forKey: key), "\(valet) found object for key that should not exist")
-
-<<<<<<< HEAD
-        try valet.setString(passcode, forKey: key)
-        XCTAssertTrue(valet.containsObject(forKey: key))
-
-        try valet.removeObject(forKey: key)
-        XCTAssertFalse(valet.containsObject(forKey: key))
-=======
-            XCTAssertTrue(valet.set(string: passcode, forKey: key), "\(valet) could not set item in keychain")
-            XCTAssertTrue(valet.containsObject(forKey: key), "\(valet) could not find item it has set in keychain")
-
-            XCTAssertTrue(valet.removeObject(forKey: key), "\(valet) could not remove item in keychain")
-            XCTAssertFalse(valet.containsObject(forKey: key), "\(valet) found removed item in keychain")
-        }
->>>>>>> e35f1bae
+       try allPermutations.forEach { valet in
+            XCTAssertFalse(vanillaValet.containsObject(forKey: key), "\(valet) found object for key that should not exist")
+
+            try vanillaValet.setString(passcode, forKey: key)
+            XCTAssertTrue(vanillaValet.containsObject(forKey: key), "\(valet) could not find item it has set in keychain")
+
+            try vanillaValet.removeObject(forKey: key)
+            XCTAssertFalse(vanillaValet.containsObject(forKey: key), "\(valet) found removed item in keychain")
+        }
     }
 
     // MARK: allKeys
 
     func test_allKeys() throws
     {
-<<<<<<< HEAD
-        XCTAssertEqual(try valet.allKeys(), Set())
-
-        try valet.setString(passcode, forKey: key)
-        XCTAssertEqual(try valet.allKeys(), Set(arrayLiteral: key))
-
-        try valet.setString("monster", forKey: "cookie")
-        XCTAssertEqual(try valet.allKeys(), Set(arrayLiteral: key, "cookie"))
-
-        try valet.removeAllObjects()
-        XCTAssertEqual(try valet.allKeys(), Set())
+       try allPermutations.forEach { valet in
+            XCTAssertEqual(try vanillaValet.allKeys(), Set(), "\(valet) found keys that should not exist")
+
+            try vanillaValet.setString(passcode, forKey: key)
+            XCTAssertEqual(try vanillaValet.allKeys(), Set(arrayLiteral: key))
+
+            try vanillaValet.setString("monster", forKey: "cookie")
+            XCTAssertEqual(try vanillaValet.allKeys(), Set(arrayLiteral: key, "cookie"))
+
+            try vanillaValet.removeAllObjects()
+            XCTAssertEqual(try vanillaValet.allKeys(), Set(), "\(valet) found keys that should not exist")
+        }
     }
     
     func test_allKeys_doesNotReflectValetImplementationDetails() throws {
-        // Under the hood, Valet inserts a canary when calling `canAccessKeychain()` - this should not appear in `allKeys()`.
-        _ = valet.canAccessKeychain()
-        XCTAssertEqual(try valet.allKeys(), Set())
-=======
-        allPermutations.forEach { valet in
-            XCTAssertEqual(valet.allKeys(), Set(), "\(valet) found keys that should not exist")
-
-            XCTAssertTrue(valet.set(string: passcode, forKey: key), "\(valet) could not set item in keychain")
-            XCTAssertEqual(valet.allKeys(), Set(arrayLiteral: key))
-
-            XCTAssertTrue(valet.set(string: "monster", forKey: "cookie"), "\(valet) could not set item in keychain")
-            XCTAssertEqual(valet.allKeys(), Set(arrayLiteral: key, "cookie"))
-
-            valet.removeAllObjects()
-            XCTAssertEqual(valet.allKeys(), Set(), "\(valet) found keys that should not exist")
-        }
-    }
-    
-    func test_allKeys_doesNotReflectValetImplementationDetails() {
-        allPermutations.forEach { valet in
+        try allPermutations.forEach { valet in
             // Under the hood, Valet inserts a canary when calling `canAccessKeychain()` - this should not appear in `allKeys()`.
-            _ = valet.canAccessKeychain()
-            XCTAssertEqual(valet.allKeys(), Set())
-        }
->>>>>>> e35f1bae
+            _ = vanillaValet.canAccessKeychain()
+            XCTAssertEqual(try vanillaValet.allKeys(), Set(), "\(valet) found keys that should not exist")
+        }
     }
 
     func test_allKeys_remainsUntouchedForUnequalValets() throws
     {
-<<<<<<< HEAD
-        try valet.setString(passcode, forKey: key)
-        XCTAssertEqual(try valet.allKeys(), Set(arrayLiteral: key))
-
-        // Different Identifier
-        let differingIdentifier = Valet.valet(with: Identifier(nonEmpty: "nope")!, accessibility: valet.accessibility)
-        XCTAssertEqual(try differingIdentifier.allKeys(), Set())
-
-        // Different Accessibility
-        let differingAccessibility = Valet.valet(with: valet.identifier, accessibility: .whenUnlockedThisDeviceOnly)
-        XCTAssertEqual(try differingAccessibility.allKeys(), Set())
-=======
-        vanillaValet.set(string: passcode, forKey: key)
-        XCTAssertEqual(vanillaValet.allKeys(), Set(arrayLiteral: key))
+        try vanillaValet.setString(passcode, forKey: key)
+        XCTAssertEqual(try vanillaValet.allKeys(), Set(arrayLiteral: key))
 
         // Different Identifier
         let differingIdentifier = Valet.valet(with: Identifier(nonEmpty: "nope")!, accessibility: vanillaValet.accessibility)
-        XCTAssertEqual(differingIdentifier.allKeys(), Set())
+        XCTAssertEqual(try differingIdentifier.allKeys(), Set())
 
         // Different Accessibility
         let differingAccessibility = Valet.valet(with: vanillaValet.identifier, accessibility: .whenUnlockedThisDeviceOnly)
-        XCTAssertEqual(differingAccessibility.allKeys(), Set())
->>>>>>> e35f1bae
+        XCTAssertEqual(try differingAccessibility.allKeys(), Set())
 
         // Different Kind
         XCTAssertEqual(try anotherFlavor.allKeys(), Set())
@@ -292,229 +235,145 @@
 
     // MARK: string(forKey:)
 
-    func test_stringForKey_throwsItemNotFoundForKeyWithNoValue()
-    {
-<<<<<<< HEAD
-        XCTAssertThrowsError(try valet.string(forKey: key)) { error in
-            XCTAssertEqual(error as? KeychainError, .itemNotFound)
-=======
-        allPermutations.forEach { valet in
-            XCTAssertNil(valet.string(forKey: key), "\(valet) found item that should not exit")
->>>>>>> e35f1bae
+    func test_stringForKey_throwsItemNotFoundForKeyWithNoValue() throws
+    {
+        try allPermutations.forEach { valet in
+            XCTAssertThrowsError(try vanillaValet.string(forKey: key), "\(valet) found item that should not exit") { error in
+                XCTAssertEqual(error as? KeychainError, .itemNotFound)
+            }
         }
     }
 
     func test_stringForKey_retrievesStringForValidKey() throws
     {
-<<<<<<< HEAD
-        try valet.setString(passcode, forKey: key)
-        XCTAssertEqual(passcode, try valet.string(forKey: key))
-=======
-        allPermutations.forEach { valet in
-            XCTAssertTrue(valet.set(string: passcode, forKey: key), "\(valet) could not set item in keychain")
-            XCTAssertEqual(passcode, valet.string(forKey: key))
-        }
->>>>>>> e35f1bae
+        try allPermutations.forEach { valet in
+            try vanillaValet.setString(passcode, forKey: key)
+            XCTAssertEqual(passcode, try vanillaValet.string(forKey: key))
+        }
     }
 
     func test_stringForKey_equivalentValetsCanAccessSameData() throws
     {
-<<<<<<< HEAD
-        let equalValet = Valet.valet(with: valet.identifier, accessibility: valet.accessibility)
+        let equalValet = Valet.valet(with: vanillaValet.identifier, accessibility: vanillaValet.accessibility)
         XCTAssertEqual(0, try equalValet.allKeys().count)
-        XCTAssertEqual(valet, equalValet)
-        try valet.setString("monster", forKey: "cookie")
+        XCTAssertEqual(vanillaValet, equalValet)
+        try vanillaValet.setString("monster", forKey: "cookie")
         XCTAssertEqual("monster", try equalValet.string(forKey: "cookie"))
-=======
+    }
+
+    func test_stringForKey_withDifferingIdentifier_throwsItemNotFound() throws
+    {
+        try vanillaValet.setString(passcode, forKey: key)
+        XCTAssertEqual(passcode, try vanillaValet.string(forKey: key))
+        
+        let differingIdentifier = Valet.valet(with: Identifier(nonEmpty: "wat")!, accessibility: vanillaValet.accessibility)
+        XCTAssertThrowsError(try differingIdentifier.string(forKey: key)) { error in
+            XCTAssertEqual(error as? KeychainError, .itemNotFound)
+        }
+    }
+
+    func test_stringForKey_withDifferingAccessibility_throwsItemNotFound() throws
+    {
+        try vanillaValet.setString(passcode, forKey: key)
+        XCTAssertEqual(passcode, try vanillaValet.string(forKey: key))
+        
+        let differingAccessibility = Valet.valet(with: vanillaValet.identifier, accessibility: .afterFirstUnlockThisDeviceOnly)
+        XCTAssertThrowsError(try differingAccessibility.string(forKey: key)) { error in
+            XCTAssertEqual(error as? KeychainError, .itemNotFound)
+        }
+    }
+
+    func test_stringForKey_withEquivalentConfigurationButDifferingFlavor_throwsItemNotFound() throws
+    {
+        guard testEnvironmentIsSigned() else {
+            return
+        }
+        
+        try vanillaValet.setString("monster", forKey: "cookie")
+        XCTAssertEqual("monster", try vanillaValet.string(forKey: "cookie"))
+
+        XCTAssertThrowsError(try anotherFlavor.string(forKey: "cookie")) { error in
+            XCTAssertEqual(error as? KeychainError, .itemNotFound)
+        }
+    }
+    
+    // MARK: set(string:forKey:)
+
+    func test_setStringForKey_successfullyUpdatesExistingKey() throws
+    {
+        try allPermutations.forEach { valet in
+            XCTAssertThrowsError(try valet.string(forKey: key)) { error in
+                XCTAssertEqual(error as? KeychainError, .itemNotFound)
+            }
+
+            try valet.setString("1", forKey: key)
+            XCTAssertEqual("1", try valet.string(forKey: key))
+            try valet.setString("2", forKey: key)
+            XCTAssertEqual("2", try valet.string(forKey: key))
+        }
+    }
+    
+    func test_setStringForKey_throwsEmptyValueOnInvalidValue() throws {
+        try allPermutations.forEach { valet in
+            XCTAssertThrowsError(try valet.setString("", forKey: key)) { error in
+                XCTAssertEqual(error as? KeychainError, KeychainError.emptyValue)
+            }
+        }
+
+        func test_setStringForKey_throwsEmptyKeyOnInvalidKey() throws {
+            try allPermutations.forEach { valet in
+                XCTAssertThrowsError(try valet.setString(passcode, forKey: "")) { error in
+                    XCTAssertEqual(error as? KeychainError, KeychainError.emptyKey)
+                }
+            }
+        }
+    }
+    
+    // MARK: object(forKey:)
+
+    func test_objectForKey_throwsItemNotFound() throws {
+        try allPermutations.forEach { valet in
+            XCTAssertThrowsError(try valet.object(forKey: key)) { error in
+                XCTAssertEqual(error as? KeychainError, .itemNotFound)
+            }
+        }
+    }
+    
+    func test_objectForKey_succeedsForValidKey() throws {
+        try allPermutations.forEach { valet in
+            try valet.setObject(passcodeData, forKey: key)
+            XCTAssertEqual(passcodeData, try valet.object(forKey: key))
+        }
+    }
+    
+    func test_objectForKey_equivalentValetsCanAccessSameData() throws {
         let equalValet = Valet.valet(with: vanillaValet.identifier, accessibility: vanillaValet.accessibility)
-        XCTAssertEqual(0, equalValet.allKeys().count)
+        XCTAssertEqual(0, try equalValet.allKeys().count)
         XCTAssertEqual(vanillaValet, equalValet)
-        XCTAssertTrue(vanillaValet.set(string: "monster", forKey: "cookie"))
-        XCTAssertEqual("monster", equalValet.string(forKey: "cookie"))
->>>>>>> e35f1bae
-    }
-
-    func test_stringForKey_withDifferingIdentifier_throwsItemNotFound() throws
-    {
-<<<<<<< HEAD
-        try valet.setString(passcode, forKey: key)
-        XCTAssertEqual(passcode, try valet.string(forKey: key))
-        
-        let differingIdentifier = Valet.valet(with: Identifier(nonEmpty: "wat")!, accessibility: valet.accessibility)
-        XCTAssertThrowsError(try differingIdentifier.string(forKey: key)) { error in
-            XCTAssertEqual(error as? KeychainError, .itemNotFound)
-        }
-=======
-        XCTAssertTrue(vanillaValet.set(string: passcode, forKey: key))
-        XCTAssertEqual(passcode, vanillaValet.string(forKey: key))
-        
-        let differingIdentifier = Valet.valet(with: Identifier(nonEmpty: "wat")!, accessibility: vanillaValet.accessibility)
-        XCTAssertNil(differingIdentifier.string(forKey: key))
->>>>>>> e35f1bae
-    }
-
-    func test_stringForKey_withDifferingAccessibility_throwsItemNotFound() throws
-    {
-<<<<<<< HEAD
-        try valet.setString(passcode, forKey: key)
-        XCTAssertEqual(passcode, try valet.string(forKey: key))
-        
-        let differingAccessibility = Valet.valet(with: valet.identifier, accessibility: .afterFirstUnlockThisDeviceOnly)
-        XCTAssertThrowsError(try differingAccessibility.string(forKey: key)) { error in
-            XCTAssertEqual(error as? KeychainError, .itemNotFound)
-        }
-=======
-        XCTAssertTrue(vanillaValet.set(string: passcode, forKey: key))
-        XCTAssertEqual(passcode, vanillaValet.string(forKey: key))
+        try vanillaValet.setObject(passcodeData, forKey: key)
+        XCTAssertEqual(passcodeData, try equalValet.object(forKey: key))
+    }
+    
+    func test_objectForKey_withDifferingIdentifier_throwsItemNotFound() throws {
+        try allPermutations.forEach { valet in
+            try valet.setObject(passcodeData, forKey: key)
+            XCTAssertEqual(passcodeData, try valet.object(forKey: key))
+
+            let differingIdentifier = Valet.valet(with: Identifier(nonEmpty: "wat")!, accessibility: valet.accessibility)
+            XCTAssertThrowsError(try differingIdentifier.object(forKey: key)) { error in
+                XCTAssertEqual(error as? KeychainError, .itemNotFound)
+            }
+        }
+    }
+    
+    func test_objectForKey_withDifferingAccessibility_throwsItemNotFound() throws {
+        try vanillaValet.setObject(passcodeData, forKey: key)
+        XCTAssertEqual(passcodeData, try vanillaValet.object(forKey: key))
         
         let differingAccessibility = Valet.valet(with: vanillaValet.identifier, accessibility: .afterFirstUnlockThisDeviceOnly)
-        XCTAssertNil(differingAccessibility.string(forKey: key))
->>>>>>> e35f1bae
-    }
-
-    func test_stringForKey_withEquivalentConfigurationButDifferingFlavor_throwsItemNotFound() throws
-    {
-        guard testEnvironmentIsSigned() else {
-            return
-        }
-        
-<<<<<<< HEAD
-        try valet.setString("monster", forKey: "cookie")
-        XCTAssertEqual("monster", try valet.string(forKey: "cookie"))
-=======
-        XCTAssertTrue(vanillaValet.set(string: "monster", forKey: "cookie"))
-        XCTAssertEqual("monster", vanillaValet.string(forKey: "cookie"))
->>>>>>> e35f1bae
-
-        XCTAssertThrowsError(try anotherFlavor.string(forKey: "cookie")) { error in
-            XCTAssertEqual(error as? KeychainError, .itemNotFound)
-        }
-    }
-    
-    // MARK: set(string:forKey:)
-
-    func test_setStringForKey_successfullyUpdatesExistingKey() throws
-    {
-<<<<<<< HEAD
-        XCTAssertThrowsError(try valet.string(forKey: key)) { error in
-            XCTAssertEqual(error as? KeychainError, .itemNotFound)
-        }
-
-        try valet.setString("1", forKey: key)
-        XCTAssertEqual("1", try valet.string(forKey: key))
-        try valet.setString("2", forKey: key)
-        XCTAssertEqual("2", try valet.string(forKey: key))
-    }
-    
-    func test_setStringForKey_throwsEmptyValueOnInvalidValue() {
-        XCTAssertThrowsError(try valet.setString("", forKey: key)) { error in
-            XCTAssertEqual(error as? KeychainError, KeychainError.emptyValue)
-        }
-    }
-    
-    func test_setStringForKey_throwsEmptyKeyOnInvalidKey() throws {
-        XCTAssertThrowsError(try valet.setString(passcode, forKey: "")) { error in
-            XCTAssertEqual(error as? KeychainError, KeychainError.emptyKey)
-=======
-        allPermutations.forEach { valet in
-            XCTAssertNil(valet.string(forKey: key))
-            valet.set(string: "1", forKey: key)
-            XCTAssertEqual("1", valet.string(forKey: key))
-            valet.set(string: "2", forKey: key)
-            XCTAssertEqual("2", valet.string(forKey: key))
-        }
-    }
-    
-    func test_setStringForKey_failsForInvalidValue() {
-        allPermutations.forEach { valet in
-            XCTAssertFalse(valet.set(string: "", forKey: key))
-        }
-    }
-    
-    func test_setStringForKey_failsForInvalidKey() {
-        allPermutations.forEach { valet in
-            XCTAssertFalse(valet.set(string: passcode, forKey: ""))
->>>>>>> e35f1bae
-        }
-    }
-    
-    // MARK: object(forKey:)
-    
-<<<<<<< HEAD
-    func test_objectForKey_throwsItemNotFound() {
-        XCTAssertThrowsError(try valet.object(forKey: key)) { error in
-            XCTAssertEqual(error as? KeychainError, .itemNotFound)
-        }
-    }
-    
-    func test_objectForKey_succeedsForValidKey() throws {
-        try valet.setObject(passcodeData, forKey: key)
-        XCTAssertEqual(passcodeData, try valet.object(forKey: key))
-    }
-    
-    func test_objectForKey_equivalentValetsCanAccessSameData() throws {
-        let equalValet = Valet.valet(with: valet.identifier, accessibility: valet.accessibility)
-        XCTAssertEqual(0, try equalValet.allKeys().count)
-        XCTAssertEqual(valet, equalValet)
-        try valet.setObject(passcodeData, forKey: key)
-        XCTAssertEqual(passcodeData, try equalValet.object(forKey: key))
-    }
-    
-    func test_objectForKey_withDifferingIdentifier_throwsItemNotFound() throws {
-        try valet.setObject(passcodeData, forKey: key)
-        XCTAssertEqual(passcodeData, try valet.object(forKey: key))
-        
-        let differingIdentifier = Valet.valet(with: Identifier(nonEmpty: "wat")!, accessibility: valet.accessibility)
-        XCTAssertThrowsError(try differingIdentifier.object(forKey: key)) { error in
-            XCTAssertEqual(error as? KeychainError, .itemNotFound)
-        }
-    }
-    
-    func test_objectForKey_withDifferingAccessibility_throwsItemNotFound() throws {
-        try valet.setObject(passcodeData, forKey: key)
-        XCTAssertEqual(passcodeData, try valet.object(forKey: key))
-        
-        let differingAccessibility = Valet.valet(with: valet.identifier, accessibility: .afterFirstUnlockThisDeviceOnly)
         XCTAssertThrowsError(try differingAccessibility.object(forKey: key)) { error in
             XCTAssertEqual(error as? KeychainError, .itemNotFound)
         }
-=======
-    func test_objectForKey_isNilForInvalidKey() {
-        allPermutations.forEach { valet in
-            XCTAssertNil(valet.object(forKey: key))
-        }
-    }
-    
-    func test_objectForKey_succeedsForValidKey() {
-        allPermutations.forEach { valet in
-            valet.set(object: passcodeData, forKey: key)
-            XCTAssertEqual(passcodeData, valet.object(forKey: key))
-        }
-    }
-    
-    func test_objectForKey_equivalentValetsCanAccessSameData() {
-        let equalValet = Valet.valet(with: vanillaValet.identifier, accessibility: vanillaValet.accessibility)
-        XCTAssertEqual(0, equalValet.allKeys().count)
-        XCTAssertEqual(vanillaValet, equalValet)
-        XCTAssertTrue(vanillaValet.set(object: passcodeData, forKey: key))
-        XCTAssertEqual(passcodeData, equalValet.object(forKey: key))
-    }
-    
-    func test_objectForKey_withDifferingIdentifier_isNil() {
-        XCTAssertTrue(vanillaValet.set(object: passcodeData, forKey: key))
-        XCTAssertEqual(passcodeData, vanillaValet.object(forKey: key))
-        
-        let differingIdentifier = Valet.valet(with: Identifier(nonEmpty: "wat")!, accessibility: vanillaValet.accessibility)
-        XCTAssertNil(differingIdentifier.object(forKey: key))
-    }
-    
-    func test_objectForKey_withDifferingAccessibility_isNil() {
-        XCTAssertTrue(vanillaValet.set(object: passcodeData, forKey: key))
-        XCTAssertEqual(passcodeData, vanillaValet.object(forKey: key))
-        
-        let differingAccessibility = Valet.valet(with: vanillaValet.identifier, accessibility: .afterFirstUnlockThisDeviceOnly)
-        XCTAssertNil(differingAccessibility.object(forKey: key))
->>>>>>> e35f1bae
     }
     
     func test_objectForKey_withEquivalentConfigurationButDifferingFlavor_throwsItemNotFound() throws {
@@ -522,114 +381,70 @@
             return
         }
         
-<<<<<<< HEAD
-        try valet.setObject(passcodeData, forKey: key)
-        XCTAssertEqual(passcodeData, try valet.object(forKey: key))
+        try vanillaValet.setObject(passcodeData, forKey: key)
+        XCTAssertEqual(passcodeData, try vanillaValet.object(forKey: key))
 
         XCTAssertThrowsError(try anotherFlavor.object(forKey: key)) { error in
             XCTAssertEqual(error as? KeychainError, .itemNotFound)
         }
-=======
-        XCTAssertTrue(vanillaValet.set(object: passcodeData, forKey: key))
-        XCTAssertEqual(passcodeData, vanillaValet.object(forKey: key))
-        
-        XCTAssertNil(anotherFlavor.object(forKey: key))
->>>>>>> e35f1bae
     }
     
     // MARK: set(object:forKey:)
-    
-<<<<<<< HEAD
+
     func test_setObjectForKey_successfullyUpdatesExistingKey() throws {
-        let firstValue = Data("first".utf8)
-        let secondValue = Data("second".utf8)
-        try valet.setObject(firstValue, forKey: key)
-        XCTAssertEqual(firstValue, try valet.object(forKey: key))
-        try valet.setObject(secondValue, forKey: key)
-        XCTAssertEqual(secondValue, try valet.object(forKey: key))
-    }
-    
-    func test_setObjectForKey_throwsEmptyKeyOnInvalidKey() {
-        XCTAssertThrowsError(try valet.setObject(passcodeData, forKey: "")) { error in
-            XCTAssertEqual(error as? KeychainError, .emptyKey)
-        }
-    }
-    
-    func test_setObjectForKey_throwsEmptyValueOnEmptyData() {
-        let emptyData = Data()
-        XCTAssertTrue(emptyData.isEmpty)
-        XCTAssertThrowsError(try valet.setObject(emptyData, forKey: key)) { error in
-            XCTAssertEqual(error as? KeychainError, .emptyValue)
-=======
-    func test_setObjectForKey_successfullyUpdatesExistingKey() {
-        allPermutations.forEach { valet in
+        try allPermutations.forEach { valet in
             let firstValue = Data("first".utf8)
             let secondValue = Data("second".utf8)
-            valet.set(object: firstValue, forKey: key)
-            XCTAssertEqual(firstValue, valet.object(forKey: key))
-            valet.set(object: secondValue, forKey: key)
-            XCTAssertEqual(secondValue, valet.object(forKey: key))
-        }
-    }
-    
-    func test_setObjectForKey_failsForInvalidKey() {
-        allPermutations.forEach { valet in
-            XCTAssertFalse(valet.set(object: passcodeData, forKey: ""))
-        }
-    }
-    
-    func test_setObjectForKey_failsForEmptyData() {
-        allPermutations.forEach { valet in
+            try valet.setObject(firstValue, forKey: key)
+            XCTAssertEqual(firstValue, try valet.object(forKey: key))
+            try valet.setObject(secondValue, forKey: key)
+            XCTAssertEqual(secondValue, try valet.object(forKey: key))
+        }
+    }
+    
+    func test_setObjectForKey_throwsEmptyKeyOnInvalidKey() throws {
+        try allPermutations.forEach { valet in
+            XCTAssertThrowsError(try valet.setObject(passcodeData, forKey: "")) { error in
+                XCTAssertEqual(error as? KeychainError, .emptyKey)
+            }
+        }
+    }
+    
+    func test_setObjectForKey_throwsEmptyValueOnEmptyData() throws {
+        try allPermutations.forEach { valet in
             let emptyData = Data()
             XCTAssertTrue(emptyData.isEmpty)
-            XCTAssertFalse(valet.set(object: emptyData, forKey: key))
->>>>>>> e35f1bae
+            XCTAssertThrowsError(try valet.setObject(emptyData, forKey: key)) { error in
+                XCTAssertEqual(error as? KeychainError, .emptyValue)
+            }
         }
     }
     
     // Mark: String/Object Equivalence
     
-<<<<<<< HEAD
     func test_stringForKey_succeedsForDataBackedByString() throws {
-        try valet.setObject(passcodeData, forKey: key)
-        XCTAssertEqual(passcode, try valet.string(forKey: key))
+        try allPermutations.forEach { valet in
+            try valet.setObject(passcodeData, forKey: key)
+            XCTAssertEqual(passcode, try valet.string(forKey: key))
+        }
     }
     
     func test_stringForKey_failsForDataNotBackedByString() throws {
-        let dictionary = [ "that's no" : "moon" ]
-        let nonStringData = NSKeyedArchiver.archivedData(withRootObject: dictionary)
-        try valet.setObject(nonStringData, forKey: key)
-        XCTAssertThrowsError(try valet.string(forKey: key)) { error in
-            XCTAssertEqual(error as? KeychainError, .itemNotFound)
-        }
-    }
-    
-    func test_objectForKey_succeedsForStrings() throws {
-        try valet.setString(passcode, forKey: key)
-        XCTAssertEqual(passcodeData, try valet.object(forKey: key))
-=======
-    func test_stringForKey_succeedsForDataBackedByString() {
-        allPermutations.forEach { valet in
-            XCTAssertTrue(valet.set(object: passcodeData, forKey: key))
-            XCTAssertEqual(passcode, valet.string(forKey: key))
-        }
-    }
-    
-    func test_stringForKey_failsForDataNotBackedByString() {
-        allPermutations.forEach { valet in
+        try allPermutations.forEach { valet in
             let dictionary = [ "that's no" : "moon" ]
             let nonStringData = NSKeyedArchiver.archivedData(withRootObject: dictionary)
-            XCTAssertTrue(valet.set(object: nonStringData, forKey: key))
-            XCTAssertNil(valet.string(forKey: key))
-        }
-    }
-    
-    func test_objectForKey_succeedsForStrings() {
-        allPermutations.forEach { valet in
-            XCTAssertTrue(valet.set(string: passcode, forKey: key))
-            XCTAssertEqual(passcodeData, valet.object(forKey: key))
-        }
->>>>>>> e35f1bae
+            try valet.setObject(nonStringData, forKey: key)
+            XCTAssertThrowsError(try valet.string(forKey: key)) { error in
+                XCTAssertEqual(error as? KeychainError, .itemNotFound)
+            }
+        }
+    }
+    
+    func test_objectForKey_succeedsForStrings() throws {
+        try allPermutations.forEach { valet in
+            try valet.setString(passcode, forKey: key)
+            XCTAssertEqual(passcodeData, try valet.object(forKey: key))
+        }
     }
 
     // MARK: Concurrency
@@ -640,25 +455,20 @@
         let removeQueue = DispatchQueue(label: "Remove Object Queue", attributes: .concurrent)
 
         for _ in 1...50 {
-<<<<<<< HEAD
             setQueue.async {
                 do {
-                    try self.valet.setString(self.passcode, forKey: self.key)
+                    try self.vanillaValet.setString(self.passcode, forKey: self.key)
                 } catch {
                     XCTFail("Threw \(error) trying to write value")
                 }
             }
             removeQueue.async {
                 do {
-                    try self.valet.removeObject(forKey: self.key)
+                    try self.vanillaValet.removeObject(forKey: self.key)
                 } catch {
                     XCTFail("Threw \(error) trying to remove value")
                 }
             }
-=======
-            setQueue.async { XCTAssertTrue(self.vanillaValet.set(string: self.passcode, forKey: self.key)) }
-            removeQueue.async { XCTAssertTrue(self.vanillaValet.removeObject(forKey: self.key)) }
->>>>>>> e35f1bae
         }
         
         let setQueueExpectation = expectation(description: "\(#function): Set String Queue")
@@ -682,26 +492,20 @@
         let expectation = self.expectation(description: #function)
 
         setStringQueue.async {
-<<<<<<< HEAD
             do {
-                try self.valet.setString(self.passcode, forKey: self.key)
+                try self.vanillaValet.setString(self.passcode, forKey: self.key)
             } catch {
                 XCTFail("Threw \(error) trying to set value")
             }
 
             stringForKeyQueue.async {
                 do {
-                    let stringForKey = try self.valet.string(forKey: self.key)
+                    let stringForKey = try self.vanillaValet.string(forKey: self.key)
                     XCTAssertEqual(stringForKey, self.passcode)
                 } catch {
                     XCTFail("Threw \(error) trying to read value")
                 }
 
-=======
-            XCTAssertTrue(self.vanillaValet.set(string: self.passcode, forKey: self.key))
-            stringForKeyQueue.async {
-                XCTAssertEqual(self.vanillaValet.string(forKey: self.key), self.passcode)
->>>>>>> e35f1bae
                 expectation.fulfill()
             }
         }
@@ -744,67 +548,40 @@
 
     func test_removeObjectForKey_succeedsWhenKeyIsNotPresent() throws
     {
-<<<<<<< HEAD
-        try valet.removeObject(forKey: "derp")
-=======
-        allPermutations.forEach { valet in
-            XCTAssertTrue(valet.removeObject(forKey: "derp"))
-        }
->>>>>>> e35f1bae
+        try allPermutations.forEach { valet in
+            try valet.removeObject(forKey: "derp")
+        }
     }
 
     func test_removeObjectForKey_succeedsWhenKeyIsPresent() throws
     {
-<<<<<<< HEAD
-        try valet.setString(passcode, forKey: key)
-        try valet.removeObject(forKey: key)
-        XCTAssertThrowsError(try valet.string(forKey: key)) { error in
-            XCTAssertEqual(error as? KeychainError, .itemNotFound)
-=======
-        allPermutations.forEach { valet in
-            XCTAssertTrue(valet.set(string: passcode, forKey: key))
-            XCTAssertTrue(valet.removeObject(forKey: key))
-            XCTAssertNil(valet.string(forKey: key))
->>>>>>> e35f1bae
+        try allPermutations.forEach { valet in
+            try valet.setString(passcode, forKey: key)
+            try valet.removeObject(forKey: key)
+            XCTAssertThrowsError(try valet.string(forKey: key)) { error in
+                XCTAssertEqual(error as? KeychainError, .itemNotFound)
+            }
         }
     }
 
     func test_removeObjectForKey_isDistinctForDifferingAccessibility() throws
     {
-<<<<<<< HEAD
-        let differingAccessibility = Valet.valet(with: valet.identifier, accessibility: .whenUnlockedThisDeviceOnly)
-        try valet.setString(passcode, forKey: key)
-=======
         let differingAccessibility = Valet.valet(with: vanillaValet.identifier, accessibility: .whenUnlockedThisDeviceOnly)
-        XCTAssertTrue(vanillaValet.set(string: passcode, forKey: key))
->>>>>>> e35f1bae
+        try vanillaValet.setString(passcode, forKey: key)
 
         try differingAccessibility.removeObject(forKey: key)
 
-<<<<<<< HEAD
-        XCTAssertEqual(passcode, try valet.string(forKey: key))
-=======
-        XCTAssertEqual(passcode, vanillaValet.string(forKey: key))
->>>>>>> e35f1bae
+        XCTAssertEqual(passcode, try vanillaValet.string(forKey: key))
     }
 
     func test_removeObjectForKey_isDistinctForDifferingIdentifier() throws
     {
-<<<<<<< HEAD
-        let differingIdentifier = Valet.valet(with: Identifier(nonEmpty: "no")!, accessibility: valet.accessibility)
-        try valet.setString(passcode, forKey: key)
-=======
         let differingIdentifier = Valet.valet(with: Identifier(nonEmpty: "no")!, accessibility: vanillaValet.accessibility)
-        XCTAssertTrue(vanillaValet.set(string: passcode, forKey: key))
->>>>>>> e35f1bae
+        try vanillaValet.setString(passcode, forKey: key)
 
         try differingIdentifier.removeObject(forKey: key)
 
-<<<<<<< HEAD
-        XCTAssertEqual(passcode, try valet.string(forKey: key))
-=======
-        XCTAssertEqual(passcode, vanillaValet.string(forKey: key))
->>>>>>> e35f1bae
+        XCTAssertEqual(passcode, try vanillaValet.string(forKey: key))
     }
 
     func test_removeObjectForKey_isDistinctForDifferingClasses() throws
@@ -813,25 +590,15 @@
             return
         }
         
-<<<<<<< HEAD
-        try valet.setString(passcode, forKey: key)
+        try vanillaValet.setString(passcode, forKey: key)
         try anotherFlavor.setString(passcode, forKey: key)
 
-        try valet.removeObject(forKey: key)
-
-        XCTAssertThrowsError(try valet.string(forKey: key)) { error in
+        try vanillaValet.removeObject(forKey: key)
+
+        XCTAssertThrowsError(try vanillaValet.string(forKey: key)) { error in
             XCTAssertEqual(error as? KeychainError, .itemNotFound)
         }
         XCTAssertEqual(passcode, try anotherFlavor.string(forKey: key))
-=======
-        XCTAssertTrue(vanillaValet.set(string: passcode, forKey: key))
-        XCTAssertTrue(anotherFlavor.set(string: passcode, forKey: key))
-
-        XCTAssertTrue(vanillaValet.removeObject(forKey: key))
-
-        XCTAssertNil(vanillaValet.string(forKey: key))
-        XCTAssertEqual(passcode, anotherFlavor.string(forKey: key))
->>>>>>> e35f1bae
     }
 
     // MARK: Migration - Query
@@ -842,18 +609,10 @@
             return
         }
 
-<<<<<<< HEAD
-        try valet.setString(passcode, forKey: key)
-
-        let valetKeychainQuery = try valet.keychainQuery()
-=======
-        vanillaValet.set(string: passcode, forKey: key)
-
-        guard let valetKeychainQuery = vanillaValet.keychainQuery else {
-            XCTFail()
-            return
-        }
->>>>>>> e35f1bae
+        try vanillaValet.setString(passcode, forKey: key)
+
+        let valetKeychainQuery = try vanillaValet.keychainQuery()
+
         // Test for base query success.
         try anotherFlavor.migrateObjects(matching: valetKeychainQuery, removeOnCompletion: false)
         XCTAssertEqual(passcode, try anotherFlavor.string(forKey: key))
@@ -884,23 +643,14 @@
             kSecAttrService as String: "Valet_Does_Not_Exist"
         ]
 
-<<<<<<< HEAD
-        XCTAssertThrowsError(try valet.migrateObjects(matching: queryWithNoMatches, removeOnCompletion: false)) { error in
-            XCTAssertEqual(error as? KeychainError, .itemNotFound)
-=======
-        XCTAssertEqual(noItemsFoundError, vanillaValet.migrateObjects(matching: queryWithNoMatches, removeOnCompletion: false))
-        XCTAssertEqual(noItemsFoundError, vanillaValet.migrateObjects(matching: queryWithNoMatches, removeOnCompletion: true))
-
-        guard let valetKeychainQuery = vanillaValet.keychainQuery else {
-            XCTFail()
-            return
->>>>>>> e35f1bae
-        }
-        XCTAssertThrowsError(try valet.migrateObjects(matching: queryWithNoMatches, removeOnCompletion: true)) { error in
-            XCTAssertEqual(error as? KeychainError, .itemNotFound)
-        }
-
-        let valetKeychainQuery = try valet.keychainQuery()
+        XCTAssertThrowsError(try vanillaValet.migrateObjects(matching: queryWithNoMatches, removeOnCompletion: false)) { error in
+            XCTAssertEqual(error as? KeychainError, .itemNotFound)
+        }
+        XCTAssertThrowsError(try vanillaValet.migrateObjects(matching: queryWithNoMatches, removeOnCompletion: true)) { error in
+            XCTAssertEqual(error as? KeychainError, .itemNotFound)
+        }
+
+        let valetKeychainQuery = try vanillaValet.keychainQuery()
 
         // Our test Valet has not yet been written to, migration should fail:
         XCTAssertThrowsError(try anotherFlavor.migrateObjects(matching: valetKeychainQuery, removeOnCompletion: false)) { error in
@@ -911,38 +661,22 @@
         }
     }
 
-<<<<<<< HEAD
-    // FIXME: Looks to me like this test may no longer be valid, need to dig a bit
-    func disabled_test_migrateObjectsMatching_bailsOutIfConflictExistsInQueryResult() throws
-=======
-    func test_migrateObjectsMatching_bailsOutIfConflictExistsInQueryResult()
->>>>>>> e35f1bae
+    func test_migrateObjectsMatching_bailsOutIfConflictExistsInQueryResult() throws
     {
         let migrationValet = Valet.valet(with: Identifier(nonEmpty: "Migrate_Me")!, accessibility: .afterFirstUnlock)
         try migrationValet.removeAllObjects()
         
-<<<<<<< HEAD
-        try valet.setString(passcode, forKey: key)
+        try vanillaValet.setString(passcode, forKey: key)
         try anotherFlavor.setString(passcode, forKey:key)
-=======
-        XCTAssertTrue(vanillaValet.set(string: passcode, forKey: key))
-        let anotherValet = Valet.valet(with: Identifier(nonEmpty: #function)!, accessibility: .whenUnlocked)
-        XCTAssertTrue(anotherValet.set(string: passcode, forKey: key))
->>>>>>> e35f1bae
 
         let conflictingQuery = [
             kSecClass as String: kSecClassGenericPassword as String,
             kSecAttrAccount as String: key
         ]
 
-<<<<<<< HEAD
         XCTAssertThrowsError(try migrationValet.migrateObjects(matching: conflictingQuery, removeOnCompletion: false)) { error in
             XCTAssertEqual(error as? MigrationError, .duplicateKeyInQueryResult)
         }
-=======
-        XCTAssertEqual(.duplicateKeyInQueryResult, migrationValet.migrateObjects(matching: conflictingQuery, removeOnCompletion: false))
-        anotherValet.removeAllObjects()
->>>>>>> e35f1bae
     }
 
     func test_migrateObjectsMatching_withAccountNameAsData_doesNotRaiseException() throws
@@ -965,15 +699,9 @@
             kSecClass as String: kSecClassGenericPassword,
             kSecAttrService as String: identifier
         ]
-<<<<<<< HEAD
-        XCTAssertThrowsError(try valet.migrateObjects(matching: query, removeOnCompletion: false)) { error in
+        XCTAssertThrowsError(try vanillaValet.migrateObjects(matching: query, removeOnCompletion: false)) { error in
             XCTAssertEqual(error as? MigrationError, .keyInQueryResultInvalid)
         }
-=======
-        let migrationResult = vanillaValet.migrateObjects(matching: query, removeOnCompletion: false)
-        
-        XCTAssertEqual(migrationResult, .keyInQueryResultInvalid)
->>>>>>> e35f1bae
     }
     
     // MARK: Migration - Valet
@@ -984,17 +712,10 @@
             return
         }
         
-<<<<<<< HEAD
         try anotherFlavor.setString("foo", forKey: "bar")
-        try valet.migrateObjects(from: anotherFlavor, removeOnCompletion: false)
-        _ = try valet.allKeys()
-        XCTAssertEqual("foo", try valet.string(forKey: "bar"))
-=======
-        anotherFlavor.set(string: "foo", forKey: "bar")
-        _ = vanillaValet.migrateObjects(from: anotherFlavor, removeOnCompletion: false)
-        _ = vanillaValet.allKeys()
-        XCTAssertEqual("foo", vanillaValet.string(forKey: "bar"))
->>>>>>> e35f1bae
+        try vanillaValet.migrateObjects(from: anotherFlavor, removeOnCompletion: false)
+        _ = try vanillaValet.allKeys()
+        XCTAssertEqual("foo", try vanillaValet.string(forKey: "bar"))
     }
     
     func test_migrateObjectsFromValet_migratesMultipleKeyValuePairsSuccessfully() throws
@@ -1015,23 +736,13 @@
             try anotherFlavor.setString(value, forKey: key)
         }
 
-<<<<<<< HEAD
-        try valet.migrateObjects(from: anotherFlavor, removeOnCompletion: false)
+        try vanillaValet.migrateObjects(from: anotherFlavor, removeOnCompletion: false)
 
         // Both the migration target and the previous Valet should hold all key/value pairs.
-        XCTAssertEqual(try valet.allKeys(), try anotherFlavor.allKeys())
+        XCTAssertEqual(try vanillaValet.allKeys(), try anotherFlavor.allKeys())
         for (key, value) in keyValuePairs {
-            XCTAssertEqual(try valet.string(forKey: key), value)
+            XCTAssertEqual(try vanillaValet.string(forKey: key), value)
             XCTAssertEqual(try anotherFlavor.string(forKey: key), value)
-=======
-        XCTAssertEqual(vanillaValet.migrateObjects(from: anotherFlavor, removeOnCompletion: false), .success)
-
-        // Both the migration target and the previous Valet should hold all key/value pairs.
-        XCTAssertEqual(vanillaValet.allKeys(), anotherFlavor.allKeys())
-        for (key, value) in keyValuePairs {
-            XCTAssertEqual(vanillaValet.string(forKey: key), value)
-            XCTAssertEqual(anotherFlavor.string(forKey: key), value)
->>>>>>> e35f1bae
         }
     }
 
@@ -1053,24 +764,15 @@
             try anotherFlavor.setString(value, forKey: key)
         }
 
-<<<<<<< HEAD
-        try valet.migrateObjects(from: anotherFlavor, removeOnCompletion: true)
-=======
-        XCTAssertEqual(vanillaValet.migrateObjects(from: anotherFlavor, removeOnCompletion: true), .success)
->>>>>>> e35f1bae
+        try vanillaValet.migrateObjects(from: anotherFlavor, removeOnCompletion: true)
 
         // The migration target should hold all key/value pairs, the previous Valet should be empty.
         XCTAssertEqual(0, try anotherFlavor.allKeys().count)
         for (key, value) in keyValuePairs {
-<<<<<<< HEAD
-            XCTAssertEqual(try valet.string(forKey: key), value)
+            XCTAssertEqual(try vanillaValet.string(forKey: key), value)
             XCTAssertThrowsError(try anotherFlavor.string(forKey: key)) { error in
                 XCTAssertEqual(error as? KeychainError, .itemNotFound)
             }
-=======
-            XCTAssertEqual(vanillaValet.string(forKey: key), value)
-            XCTAssertNil(anotherFlavor.string(forKey: key))
->>>>>>> e35f1bae
         }
     }
 
@@ -1092,35 +794,20 @@
             try anotherFlavor.setString(value, forKey: key)
         }
 
-<<<<<<< HEAD
-        try valet.setString("adrian", forKey: "yo")
-
-        XCTAssertEqual(1, try valet.allKeys().count)
+        try vanillaValet.setString("adrian", forKey: "yo")
+
+        XCTAssertEqual(1, try vanillaValet.allKeys().count)
         XCTAssertEqual(keyValuePairs.count, try anotherFlavor.allKeys().count)
 
-        XCTAssertThrowsError(try valet.migrateObjects(from: anotherFlavor, removeOnCompletion: true)) { error in
+        XCTAssertThrowsError(try vanillaValet.migrateObjects(from: anotherFlavor, removeOnCompletion: true)) { error in
             XCTAssertEqual(error as? MigrationError, .keyInQueryResultAlreadyExistsInValet)
         }
 
         // Neither Valet should have seen any changes.
-        XCTAssertEqual(1, try valet.allKeys().count)
+        XCTAssertEqual(1, try vanillaValet.allKeys().count)
         XCTAssertEqual(keyValuePairs.count, try anotherFlavor.allKeys().count)
         
-        XCTAssertEqual("adrian", try valet.string(forKey: "yo"))
-=======
-        vanillaValet.set(string: "adrian", forKey: "yo")
-
-        XCTAssertEqual(1, vanillaValet.allKeys().count)
-        XCTAssertEqual(keyValuePairs.count, anotherFlavor.allKeys().count)
-
-        XCTAssertEqual(.keyInQueryResultAlreadyExistsInValet, vanillaValet.migrateObjects(from: anotherFlavor, removeOnCompletion: true))
-
-        // Neither Valet should have seen any changes.
-        XCTAssertEqual(1, vanillaValet.allKeys().count)
-        XCTAssertEqual(keyValuePairs.count, anotherFlavor.allKeys().count)
-        
-        XCTAssertEqual("adrian", vanillaValet.string(forKey: "yo"))
->>>>>>> e35f1bae
+        XCTAssertEqual("adrian", try vanillaValet.string(forKey: "yo"))
         for (key, value) in keyValuePairs {
             XCTAssertEqual(try anotherFlavor.string(forKey: key), value)
         }
@@ -1139,19 +826,11 @@
 
         XCTAssertTrue(vanillaValet.canAccessKeychain())
         XCTAssertTrue(otherValet.canAccessKeychain())
-<<<<<<< HEAD
-        try valet.migrateObjects(from: otherValet, removeOnCompletion: false)
+        try vanillaValet.migrateObjects(from: otherValet, removeOnCompletion: false)
 
         for (key, value) in keyStringPairToMigrateMap {
-            XCTAssertEqual(try valet.string(forKey: key), value)
+            XCTAssertEqual(try vanillaValet.string(forKey: key), value)
             XCTAssertEqual(try otherValet.string(forKey: key), value)
-=======
-        XCTAssertEqual(vanillaValet.migrateObjects(from: otherValet, removeOnCompletion: false), .success)
-
-        for (key, value) in keyStringPairToMigrateMap {
-            XCTAssertEqual(vanillaValet.string(forKey: key), value )
-            XCTAssertEqual(otherValet.string(forKey: key), value)
->>>>>>> e35f1bae
         }
     }
 
