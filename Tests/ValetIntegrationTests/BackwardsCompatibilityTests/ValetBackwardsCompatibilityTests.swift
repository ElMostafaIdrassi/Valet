//
//  ValetBackwardsCompatibilityTests.swift
//  Valet
//
//  Created by Dan Federman on 3/3/18.
//  Copyright © 2018 Square, Inc.
//
//  Licensed under the Apache License, Version 2.0 (the "License");
//  you may not use this file except in compliance with the License.
//  You may obtain a copy of the License at
//
//    http://www.apache.org/licenses/LICENSE-2.0
//
//  Unless required by applicable law or agreed to in writing, software
//  distributed under the License is distributed on an "AS IS" BASIS,
//  WITHOUT WARRANTIES OR CONDITIONS OF ANY KIND, either express or implied.
//  See the License for the specific language governing permissions and
//  limitations under the License.
//

import Foundation
@testable import Valet
import LegacyValet
import XCTest


// MARK: – Backwards Compatibility Extensions


internal extension Valet {

    var legacyIdentifier: String {
        return identifier.description
    }

    var legacyAccessibility: VALLegacyAccessibility {
        switch accessibility {
        case .afterFirstUnlock: return .afterFirstUnlock
        case .afterFirstUnlockThisDeviceOnly: return .afterFirstUnlockThisDeviceOnly
        case .whenPasscodeSetThisDeviceOnly: return .whenPasscodeSetThisDeviceOnly
        case .whenUnlocked: return .whenUnlocked
        case .whenUnlockedThisDeviceOnly: return .whenUnlockedThisDeviceOnly
        }
    }

    var legacyValet: VALLegacyValet {
        switch configuration {
        case .valet:
            switch service {
            case .standard:
                return VALLegacyValet(identifier: legacyIdentifier, accessibility: legacyAccessibility)!
            case .sharedAccessGroup:
                return VALLegacyValet(sharedAccessGroupIdentifier: legacyIdentifier, accessibility: legacyAccessibility)!
            }
        case .iCloud:
            switch service {
            case .standard:
                return VALSynchronizableValet(identifier: legacyIdentifier, accessibility: legacyAccessibility)!
            case .sharedAccessGroup:
                return VALSynchronizableValet(sharedAccessGroupIdentifier: legacyIdentifier, accessibility: legacyAccessibility)!
            }

        default:
            fatalError()
        }
    }

    // MARK: Permutations

    class func currentAndLegacyPermutations(with identifier: Identifier, shared: Bool = false) -> [(Valet, VALLegacyValet)] {
        return permutations(with: identifier, shared: shared).map {
            return ($0, $0.legacyValet)
        }
    }

    class func iCloudCurrentAndLegacyPermutations(with identifier: Identifier, shared: Bool = false) -> [(Valet, VALSynchronizableValet)] {
        return iCloudPermutations(with: identifier, shared: shared).map {
            return ($0, $0.legacyValet as! VALSynchronizableValet)
        }
    }
}

// MARK: - Tests

class ValetBackwardsCompatibilityIntegrationTests: ValetIntegrationTests {

    // MARK: Tests

<<<<<<< HEAD
    func test_backwardsCompatibility_withLegacyValet() throws {
        try Valet.currentAndLegacyPermutations(with: valet.identifier).forEach { permutation, legacyValet in
=======
    func test_backwardsCompatibility_withLegacyValet() {
        Valet.currentAndLegacyPermutations(with: vanillaValet.identifier).forEach { permutation, legacyValet in
>>>>>>> e35f1bae
            legacyValet.setString(passcode, forKey: key)

            XCTAssertNotNil(legacyValet.string(forKey: key))
            XCTAssertEqual(legacyValet.string(forKey: key), try permutation.string(forKey: key), "\(permutation) was not able to read from legacy counterpart: \(legacyValet)")
        }
    }

    func test_backwardsCompatibility_withLegacySharedAccessGroupValet() throws {
        guard testEnvironmentIsSigned() else {
            return
        }
        try Valet.currentAndLegacyPermutations(with: Valet.sharedAccessGroupIdentifier, shared: true).forEach { permutation, legacyValet in
            legacyValet.setString(passcode, forKey: key)

            XCTAssertNotNil(legacyValet.string(forKey: key))
            XCTAssertEqual(legacyValet.string(forKey: key), try permutation.string(forKey: key), "\(permutation) was not able to read from legacy counterpart: \(legacyValet)")
        }
    }

}<|MERGE_RESOLUTION|>--- conflicted
+++ resolved
@@ -86,13 +86,8 @@
 
     // MARK: Tests
 
-<<<<<<< HEAD
     func test_backwardsCompatibility_withLegacyValet() throws {
-        try Valet.currentAndLegacyPermutations(with: valet.identifier).forEach { permutation, legacyValet in
-=======
-    func test_backwardsCompatibility_withLegacyValet() {
-        Valet.currentAndLegacyPermutations(with: vanillaValet.identifier).forEach { permutation, legacyValet in
->>>>>>> e35f1bae
+        try Valet.currentAndLegacyPermutations(with: vanillaValet.identifier).forEach { permutation, legacyValet in
             legacyValet.setString(passcode, forKey: key)
 
             XCTAssertNotNil(legacyValet.string(forKey: key))
