//
//  MacTests.swift
//  Valet
//
//  Created by Dan Federman and Eric Muller on 9/16/17.
//  Copyright © 2017 Square, Inc.
//
//  Licensed under the Apache License, Version 2.0 (the "License");
//  you may not use this file except in compliance with the License.
//  You may obtain a copy of the License at
//
//    http://www.apache.org/licenses/LICENSE-2.0
//
//  Unless required by applicable law or agreed to in writing, software
//  distributed under the License is distributed on an "AS IS" BASIS,
//  WITHOUT WARRANTIES OR CONDITIONS OF ANY KIND, either express or implied.
//  See the License for the specific language governing permissions and
//  limitations under the License.
//

import Foundation
import XCTest

@testable import Valet

#if os(macOS)
class ValetMacTests: XCTestCase
{
    // This test verifies that we are neutralizing the zero-day Mac OS X Access Control List vulnerability.
    // Whitepaper: https://drive.google.com/file/d/0BxxXk1d3yyuZOFlsdkNMSGswSGs/view
    // Square Corner blog post: https://corner.squareup.com/2015/06/valet-beats-the-ox-x-keychain-access-control-list-zero-day-vulnerability.html
    func test_setStringForKey_neutralizesMacOSAccessControlListVuln()
    {
        let valet = Valet.valet(with: Identifier(nonEmpty: "MacOSVulnTest")!, accessibility: .whenUnlocked)
        let vulnKey = "KeepIt"
        let vulnValue = "Secret"
        valet.removeObject(forKey: vulnKey)

        guard let keychainQuery = valet.keychainQuery else {
            XCTFail()
            return
        }
        var query = keychainQuery
        query[kSecAttrAccount as String] = vulnKey

        var accessList: SecAccess?
        var trustedAppSelf: SecTrustedApplication?
        var trustedAppSystemUIServer: SecTrustedApplication?

        XCTAssertEqual(SecTrustedApplicationCreateFromPath(nil, &trustedAppSelf), errSecSuccess)
        XCTAssertEqual(SecTrustedApplicationCreateFromPath("/System/Library/CoreServices/SystemUIServer.app", &trustedAppSystemUIServer), errSecSuccess);
        let trustedList = [trustedAppSelf!, trustedAppSystemUIServer!] as NSArray?

        // Add an entry to the keychain with an access control list.
        XCTAssertEqual(SecAccessCreate("Access Control List" as CFString, trustedList, &accessList), errSecSuccess)
        var accessListQuery = query
        accessListQuery[kSecAttrAccess as String] = accessList
        accessListQuery[kSecValueData as String] = Data(vulnValue.utf8)
        XCTAssertEqual(SecItemAdd(accessListQuery as CFDictionary, nil), errSecSuccess)

        // The potentially vulnerable keychain item should exist in our Valet now.
        XCTAssertTrue(valet.containsObject(forKey: vulnKey))

        // Obtain a reference to the vulnerable keychain entry.
        query[kSecReturnRef as String] = true
        query[kSecReturnAttributes as String] = true
        var vulnerableEntryReference: CFTypeRef?
        XCTAssertEqual(SecItemCopyMatching(query as CFDictionary, &vulnerableEntryReference), errSecSuccess)

        guard let vulnerableKeychainEntry = vulnerableEntryReference as! NSDictionary? else {
            XCTFail()
            return
        }
        guard let vulnerableValueRef = vulnerableKeychainEntry[kSecValueRef as String] else {
            XCTFail()
            return
        }

        let queryWithVulnerableReference = [
            kSecValueRef as String: vulnerableValueRef
            ] as CFDictionary
        // Demonstrate that the item is accessible with the reference.
        XCTAssertEqual(SecItemCopyMatching(queryWithVulnerableReference, nil), errSecSuccess)

        // Update the vulnerable value with Valet - we should have deleted the existing item, making the entry no longer vulnerable.
        let updatedValue = "Safe"
        XCTAssertTrue(valet.set(string: updatedValue, forKey: vulnKey))

        // We should no longer be able to access the keychain item via the ref.
        let queryWithVulnerableReferenceAndAttributes = [
            kSecValueRef as String: vulnerableValueRef,
            kSecReturnAttributes as String: true
            ] as CFDictionary
        XCTAssertEqual(SecItemCopyMatching(queryWithVulnerableReferenceAndAttributes, nil), errSecItemNotFound)

        // If you add a breakpoint here then manually inspect the keychain via Keychain.app (search for "MacOSVulnTest"), "xctest" should be the only member of the Access Control list.
        // This is not be the case upon setting a breakpoint and inspecting before the valet.setString(, forKey:) call above.
    }

<<<<<<< HEAD
    func test_withExplicitlySet_identifierHasExplicitlySetIdentifier() {
        let explicitlySetIdentifier = Identifier(nonEmpty: #function)!
        Valet.permutations(withExplictlySet: explicitlySetIdentifier, shared: false).forEach {
            XCTAssertEqual($0.keychainQuery?[kSecAttrService as String], explicitlySetIdentifier.description)
        }

        Valet.iCloudPermutations(withExplictlySet: explicitlySetIdentifier, shared: false).forEach {
            XCTAssertEqual($0.keychainQuery?[kSecAttrService as String], explicitlySetIdentifier.description)
        }

        XCTAssertEqual(
            Valet.iCloudValet(withExplicitlySet: explicitlySetIdentifier, accessibility: .whenUnlocked).keychainQuery?[kSecAttrService as String],
            explicitlySetIdentifier.description)

        guard testEnvironmentIsSigned() else {
            return
        }

        Valet.permutations(withExplictlySet: explicitlySetIdentifier, shared: true).forEach {
            XCTAssertEqual($0.keychainQuery?[kSecAttrService as String], explicitlySetIdentifier.description)
        }

        Valet.iCloudPermutations(withExplictlySet: explicitlySetIdentifier, shared: true).forEach {
            XCTAssertEqual($0.keychainQuery?[kSecAttrService as String], explicitlySetIdentifier.description)
        }
    }

    func test_withExplicitlySet_canAccessKeychain() {
        let explicitlySetIdentifier = Identifier(nonEmpty: #function)!
        Valet.permutations(withExplictlySet: explicitlySetIdentifier, shared: false).forEach {
            XCTAssertTrue($0.canAccessKeychain())
        }

        Valet.iCloudPermutations(withExplictlySet: explicitlySetIdentifier, shared: false).forEach {
            XCTAssertTrue($0.canAccessKeychain())
        }

        XCTAssertEqual(
            Valet.iCloudValet(withExplicitlySet: explicitlySetIdentifier, accessibility: .whenUnlocked).keychainQuery?[kSecAttrService as String],
            explicitlySetIdentifier.description)

=======
    // MARK: Migration - PreCatalina

    func test_migrateObjectsFromPreCatalina_migratesDataWrittenPreCatalina() {
        guard #available(macOS 10.15, *) else {
            return
        }
>>>>>>> 163e4a4c
        guard testEnvironmentIsSigned() else {
            return
        }

<<<<<<< HEAD
        Valet.permutations(withExplictlySet: explicitlySetIdentifier, shared: true).forEach {
            XCTAssertTrue($0.canAccessKeychain())
        }

        Valet.iCloudPermutations(withExplictlySet: explicitlySetIdentifier, shared: true).forEach {
            XCTAssertTrue($0.canAccessKeychain())
        }
    }

    func test_withExplicitlySet_canReadWrittenString() {
        let explicitlySetIdentifier = Identifier(nonEmpty: #function)!
        let key = "key"
        let passcode = "12345"

        Valet.permutations(withExplictlySet: explicitlySetIdentifier, shared: false).forEach {
            XCTAssertTrue($0.set(string: passcode, forKey: key))
            XCTAssertEqual($0.string(forKey: key), passcode)
        }

        Valet.iCloudPermutations(withExplictlySet: explicitlySetIdentifier, shared: false).forEach {
            XCTAssertTrue($0.set(string: passcode, forKey: key))
            XCTAssertEqual($0.string(forKey: key), passcode)
        }

        XCTAssertEqual(
            Valet.iCloudValet(withExplicitlySet: explicitlySetIdentifier, accessibility: .whenUnlocked).keychainQuery?[kSecAttrService as String],
            explicitlySetIdentifier.description)

        guard testEnvironmentIsSigned() else {
            return
        }

        Valet.permutations(withExplictlySet: explicitlySetIdentifier, shared: true).forEach {
            XCTAssertTrue($0.set(string: passcode, forKey: key))
            XCTAssertEqual($0.string(forKey: key), passcode)
        }

        Valet.iCloudPermutations(withExplictlySet: explicitlySetIdentifier, shared: true).forEach {
            XCTAssertTrue($0.set(string: passcode, forKey: key))
            XCTAssertEqual($0.string(forKey: key), passcode)
        }
=======
        let valet = Valet.valet(with: Identifier(nonEmpty: "PreCatalinaTest")!, accessibility: .afterFirstUnlock)
        guard var preCatalinaWriteQuery = valet.keychainQuery else {
            XCTFail()
            return
        }
        preCatalinaWriteQuery[kSecUseDataProtectionKeychain as String] = nil

        let key = "PreCatalinaKey"
        let object = Data("PreCatalinaValue".utf8)
        preCatalinaWriteQuery[kSecAttrAccount as String] = key
        preCatalinaWriteQuery[kSecValueData as String] = object

        // Make sure the item is not in the keychain before we start this test
        SecItemDelete(preCatalinaWriteQuery as CFDictionary)

        XCTAssertEqual(SecItemAdd(preCatalinaWriteQuery as CFDictionary, nil), errSecSuccess)
        XCTAssertNil(valet.object(forKey: key))
        XCTAssertEqual(valet.migrateObjectsFromPreCatalina(), .success)
        XCTAssertEqual(valet.object(forKey: key), object)
>>>>>>> 163e4a4c
    }

}
#endif<|MERGE_RESOLUTION|>--- conflicted
+++ resolved
@@ -97,7 +97,6 @@
         // This is not be the case upon setting a breakpoint and inspecting before the valet.setString(, forKey:) call above.
     }
 
-<<<<<<< HEAD
     func test_withExplicitlySet_identifierHasExplicitlySetIdentifier() {
         let explicitlySetIdentifier = Identifier(nonEmpty: #function)!
         Valet.permutations(withExplictlySet: explicitlySetIdentifier, shared: false).forEach {
@@ -139,19 +138,6 @@
             Valet.iCloudValet(withExplicitlySet: explicitlySetIdentifier, accessibility: .whenUnlocked).keychainQuery?[kSecAttrService as String],
             explicitlySetIdentifier.description)
 
-=======
-    // MARK: Migration - PreCatalina
-
-    func test_migrateObjectsFromPreCatalina_migratesDataWrittenPreCatalina() {
-        guard #available(macOS 10.15, *) else {
-            return
-        }
->>>>>>> 163e4a4c
-        guard testEnvironmentIsSigned() else {
-            return
-        }
-
-<<<<<<< HEAD
         Valet.permutations(withExplictlySet: explicitlySetIdentifier, shared: true).forEach {
             XCTAssertTrue($0.canAccessKeychain())
         }
@@ -193,7 +179,18 @@
             XCTAssertTrue($0.set(string: passcode, forKey: key))
             XCTAssertEqual($0.string(forKey: key), passcode)
         }
-=======
+    }
+
+    // MARK: Migration - PreCatalina
+
+    func test_migrateObjectsFromPreCatalina_migratesDataWrittenPreCatalina() {
+        guard #available(macOS 10.15, *) else {
+            return
+        }
+        guard testEnvironmentIsSigned() else {
+            return
+        }
+
         let valet = Valet.valet(with: Identifier(nonEmpty: "PreCatalinaTest")!, accessibility: .afterFirstUnlock)
         guard var preCatalinaWriteQuery = valet.keychainQuery else {
             XCTFail()
@@ -213,7 +210,6 @@
         XCTAssertNil(valet.object(forKey: key))
         XCTAssertEqual(valet.migrateObjectsFromPreCatalina(), .success)
         XCTAssertEqual(valet.object(forKey: key), object)
->>>>>>> 163e4a4c
     }
 
 }
